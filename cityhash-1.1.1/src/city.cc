<<<<<<< HEAD
// Copyright (c) 2011 Google, Inc.
//
// Permission is hereby granted, free of charge, to any person obtaining a copy
// of this software and associated documentation files (the "Software"), to deal
// in the Software without restriction, including without limitation the rights
// to use, copy, modify, merge, publish, distribute, sublicense, and/or sell
// copies of the Software, and to permit persons to whom the Software is
// furnished to do so, subject to the following conditions:
//
// The above copyright notice and this permission notice shall be included in
// all copies or substantial portions of the Software.
//
// THE SOFTWARE IS PROVIDED "AS IS", WITHOUT WARRANTY OF ANY KIND, EXPRESS OR
// IMPLIED, INCLUDING BUT NOT LIMITED TO THE WARRANTIES OF MERCHANTABILITY,
// FITNESS FOR A PARTICULAR PURPOSE AND NONINFRINGEMENT. IN NO EVENT SHALL THE
// AUTHORS OR COPYRIGHT HOLDERS BE LIABLE FOR ANY CLAIM, DAMAGES OR OTHER
// LIABILITY, WHETHER IN AN ACTION OF CONTRACT, TORT OR OTHERWISE, ARISING FROM,
// OUT OF OR IN CONNECTION WITH THE SOFTWARE OR THE USE OR OTHER DEALINGS IN
// THE SOFTWARE.
//
// CityHash, by Geoff Pike and Jyrki Alakuijala
//
// This file provides CityHash64() and related functions.
//
// It's probably possible to create even faster hash functions by
// writing a program that systematically explores some of the space of
// possible hash functions, by using SIMD instructions, or by
// compromising on hash quality.

#include "config.h"
#include "city.h"

#include <algorithm>
#include <string.h>  // for memcpy and memset

using namespace std;

static uint64 UNALIGNED_LOAD64(const char *p) {
  uint64 result;
  memcpy(&result, p, sizeof(result));
  return result;
}

static uint32 UNALIGNED_LOAD32(const char *p) {
  uint32 result;
  memcpy(&result, p, sizeof(result));
  return result;
}

#ifdef _MSC_VER

#include <stdlib.h>
#define bswap_32(x) _byteswap_ulong(x)
#define bswap_64(x) _byteswap_uint64(x)

#elif defined(__APPLE__)

// Mac OS X / Darwin features
#include <libkern/OSByteOrder.h>
#define bswap_32(x) OSSwapInt32(x)
#define bswap_64(x) OSSwapInt64(x)

#elif defined(__NetBSD__)

#include <sys/types.h>
#include <machine/bswap.h>
#if defined(__BSWAP_RENAME) && !defined(__bswap_32)
#define bswap_32(x) bswap32(x)
#define bswap_64(x) bswap64(x)
#endif

#else

#include <byteswap.h>

#endif

#ifdef WORDS_BIGENDIAN
#define uint32_in_expected_order(x) (bswap_32(x))
#define uint64_in_expected_order(x) (bswap_64(x))
#else
#define uint32_in_expected_order(x) (x)
#define uint64_in_expected_order(x) (x)
#endif

#if !defined(LIKELY)
#if HAVE_BUILTIN_EXPECT
#define LIKELY(x) (__builtin_expect(!!(x), 1))
#else
#define LIKELY(x) (x)
#endif
#endif

static uint64 Fetch64(const char *p) {
  return uint64_in_expected_order(UNALIGNED_LOAD64(p));
}

static uint32 Fetch32(const char *p) {
  return uint32_in_expected_order(UNALIGNED_LOAD32(p));
}

// Some primes between 2^63 and 2^64 for various uses.
static const uint64 k0 = 0xc3a5c85c97cb3127ULL;
static const uint64 k1 = 0xb492b66fbe98f273ULL;
static const uint64 k2 = 0x9ae16a3b2f90404fULL;

// Magic numbers for 32-bit hashing.  Copied from Murmur3.
static const uint32_t c1 = 0xcc9e2d51;
static const uint32_t c2 = 0x1b873593;

// A 32-bit to 32-bit integer hash copied from Murmur3.
static uint32 fmix(uint32 h) {
  h ^= h >> 16;
  h *= 0x85ebca6b;
  h ^= h >> 13;
  h *= 0xc2b2ae35;
  h ^= h >> 16;
  return h;
}

static uint32 Rotate32(uint32 val, int shift) {
  // Avoid shifting by 32: doing so yields an undefined result.
  return shift == 0 ? val : ((val >> shift) | (val << (32 - shift)));
}

#undef PERMUTE3
#define PERMUTE3(a, b, c) do { std::swap(a, b); std::swap(a, c); } while (0)

static uint32 Mur(uint32 a, uint32 h) {
  // Helper from Murmur3 for combining two 32-bit values.
  a *= c1;
  a = Rotate32(a, 17);
  a *= c2;
  h ^= a;
  h = Rotate32(h, 19);
  return h * 5 + 0xe6546b64;
}

static uint32 Hash32Len13to24(const char *s, size_t len) {
  uint32 a = Fetch32(s - 4 + (len >> 1));
  uint32 b = Fetch32(s + 4);
  uint32 c = Fetch32(s + len - 8);
  uint32 d = Fetch32(s + (len >> 1));
  uint32 e = Fetch32(s);
  uint32 f = Fetch32(s + len - 4);
  uint32 h = len;

  return fmix(Mur(f, Mur(e, Mur(d, Mur(c, Mur(b, Mur(a, h)))))));
}

static uint32 Hash32Len0to4(const char *s, size_t len) {
  uint32 b = 0;
  uint32 c = 9;
  for (int i = 0; i < len; i++) {
    signed char v = s[i];
    b = b * c1 + v;
    c ^= b;
  }
  return fmix(Mur(b, Mur(len, c)));
}

static uint32 Hash32Len5to12(const char *s, size_t len) {
  uint32 a = len, b = len * 5, c = 9, d = b;
  a += Fetch32(s);
  b += Fetch32(s + len - 4);
  c += Fetch32(s + ((len >> 1) & 4));
  return fmix(Mur(c, Mur(b, Mur(a, d))));
}

uint32 CityHash32(const char *s, size_t len) {
  if (len <= 24) {
    return len <= 12 ?
      (len <= 4 ? Hash32Len0to4(s, len) : Hash32Len5to12(s, len)) :
      Hash32Len13to24(s, len);
  }

  // len > 24
  uint32 h = len, g = c1 * len, f = g;
  uint32 a0 = Rotate32(Fetch32(s + len - 4) * c1, 17) * c2;
  uint32 a1 = Rotate32(Fetch32(s + len - 8) * c1, 17) * c2;
  uint32 a2 = Rotate32(Fetch32(s + len - 16) * c1, 17) * c2;
  uint32 a3 = Rotate32(Fetch32(s + len - 12) * c1, 17) * c2;
  uint32 a4 = Rotate32(Fetch32(s + len - 20) * c1, 17) * c2;
  h ^= a0;
  h = Rotate32(h, 19);
  h = h * 5 + 0xe6546b64;
  h ^= a2;
  h = Rotate32(h, 19);
  h = h * 5 + 0xe6546b64;
  g ^= a1;
  g = Rotate32(g, 19);
  g = g * 5 + 0xe6546b64;
  g ^= a3;
  g = Rotate32(g, 19);
  g = g * 5 + 0xe6546b64;
  f += a4;
  f = Rotate32(f, 19);
  f = f * 5 + 0xe6546b64;
  size_t iters = (len - 1) / 20;
  do {
    uint32 a0 = Rotate32(Fetch32(s) * c1, 17) * c2;
    uint32 a1 = Fetch32(s + 4);
    uint32 a2 = Rotate32(Fetch32(s + 8) * c1, 17) * c2;
    uint32 a3 = Rotate32(Fetch32(s + 12) * c1, 17) * c2;
    uint32 a4 = Fetch32(s + 16);
    h ^= a0;
    h = Rotate32(h, 18);
    h = h * 5 + 0xe6546b64;
    f += a1;
    f = Rotate32(f, 19);
    f = f * c1;
    g += a2;
    g = Rotate32(g, 18);
    g = g * 5 + 0xe6546b64;
    h ^= a3 + a1;
    h = Rotate32(h, 19);
    h = h * 5 + 0xe6546b64;
    g ^= a4;
    g = bswap_32(g) * 5;
    h += a4 * 5;
    h = bswap_32(h);
    f += a0;
    PERMUTE3(f, h, g);
    s += 20;
  } while (--iters != 0);
  g = Rotate32(g, 11) * c1;
  g = Rotate32(g, 17) * c1;
  f = Rotate32(f, 11) * c1;
  f = Rotate32(f, 17) * c1;
  h = Rotate32(h + g, 19);
  h = h * 5 + 0xe6546b64;
  h = Rotate32(h, 17) * c1;
  h = Rotate32(h + f, 19);
  h = h * 5 + 0xe6546b64;
  h = Rotate32(h, 17) * c1;
  return h;
}

// Bitwise right rotate.  Normally this will compile to a single
// instruction, especially if the shift is a manifest constant.
static uint64 Rotate(uint64 val, int shift) {
  // Avoid shifting by 64: doing so yields an undefined result.
  return shift == 0 ? val : ((val >> shift) | (val << (64 - shift)));
}

static uint64 ShiftMix(uint64 val) {
  return val ^ (val >> 47);
}

static uint64 HashLen16(uint64 u, uint64 v) {
  return Hash128to64(uint128(u, v));
}

static uint64 HashLen16(uint64 u, uint64 v, uint64 mul) {
  // Murmur-inspired hashing.
  uint64 a = (u ^ v) * mul;
  a ^= (a >> 47);
  uint64 b = (v ^ a) * mul;
  b ^= (b >> 47);
  b *= mul;
  return b;
}

static uint64 HashLen0to16(const char *s, size_t len) {
  if (len >= 8) {
    uint64 mul = k2 + len * 2;
    uint64 a = Fetch64(s) + k2;
    uint64 b = Fetch64(s + len - 8);
    uint64 c = Rotate(b, 37) * mul + a;
    uint64 d = (Rotate(a, 25) + b) * mul;
    return HashLen16(c, d, mul);
  }
  if (len >= 4) {
    uint64 mul = k2 + len * 2;
    uint64 a = Fetch32(s);
    return HashLen16(len + (a << 3), Fetch32(s + len - 4), mul);
  }
  if (len > 0) {
    uint8 a = s[0];
    uint8 b = s[len >> 1];
    uint8 c = s[len - 1];
    uint32 y = static_cast<uint32>(a) + (static_cast<uint32>(b) << 8);
    uint32 z = len + (static_cast<uint32>(c) << 2);
    return ShiftMix(y * k2 ^ z * k0) * k2;
  }
  return k2;
}

// This probably works well for 16-byte strings as well, but it may be overkill
// in that case.
static uint64 HashLen17to32(const char *s, size_t len) {
  uint64 mul = k2 + len * 2;
  uint64 a = Fetch64(s) * k1;
  uint64 b = Fetch64(s + 8);
  uint64 c = Fetch64(s + len - 8) * mul;
  uint64 d = Fetch64(s + len - 16) * k2;
  return HashLen16(Rotate(a + b, 43) + Rotate(c, 30) + d,
                   a + Rotate(b + k2, 18) + c, mul);
}

// Return a 16-byte hash for 48 bytes.  Quick and dirty.
// Callers do best to use "random-looking" values for a and b.
static pair<uint64, uint64> WeakHashLen32WithSeeds(
  uint64 w, uint64 x, uint64 y, uint64 z, uint64 a, uint64 b) {
  a += w;
  b = Rotate(b + a + z, 21);
  uint64 c = a;
  a += x;
  a += y;
  b += Rotate(a, 44);
  return make_pair(a + z, b + c);
}

// Return a 16-byte hash for s[0] ... s[31], a, and b.  Quick and dirty.
static pair<uint64, uint64> WeakHashLen32WithSeeds(
  const char* s, uint64 a, uint64 b) {
  return WeakHashLen32WithSeeds(Fetch64(s),
                                Fetch64(s + 8),
                                Fetch64(s + 16),
                                Fetch64(s + 24),
                                a,
                                b);
}

// Return an 8-byte hash for 33 to 64 bytes.
static uint64 HashLen33to64(const char *s, size_t len) {
  uint64 mul = k2 + len * 2;
  uint64 a = Fetch64(s) * k2;
  uint64 b = Fetch64(s + 8);
  uint64 c = Fetch64(s + len - 24);
  uint64 d = Fetch64(s + len - 32);
  uint64 e = Fetch64(s + 16) * k2;
  uint64 f = Fetch64(s + 24) * 9;
  uint64 g = Fetch64(s + len - 8);
  uint64 h = Fetch64(s + len - 16) * mul;
  uint64 u = Rotate(a + g, 43) + (Rotate(b, 30) + c) * 9;
  uint64 v = ((a + g) ^ d) + f + 1;
  uint64 w = bswap_64((u + v) * mul) + h;
  uint64 x = Rotate(e + f, 42) + c;
  uint64 y = (bswap_64((v + w) * mul) + g) * mul;
  uint64 z = e + f + c;
  a = bswap_64((x + z) * mul + y) + b;
  b = ShiftMix((z + a) * mul + d + h) * mul;
  return b + x;
}

uint64 CityHash64(const char *s, size_t len) {
  if (len <= 32) {
    if (len <= 16) {
      return HashLen0to16(s, len);
    } else {
      return HashLen17to32(s, len);
    }
  } else if (len <= 64) {
    return HashLen33to64(s, len);
  }

  // For strings over 64 bytes we hash the end first, and then as we
  // loop we keep 56 bytes of state: v, w, x, y, and z.
  uint64 x = Fetch64(s + len - 40);
  uint64 y = Fetch64(s + len - 16) + Fetch64(s + len - 56);
  uint64 z = HashLen16(Fetch64(s + len - 48) + len, Fetch64(s + len - 24));
  pair<uint64, uint64> v = WeakHashLen32WithSeeds(s + len - 64, len, z);
  pair<uint64, uint64> w = WeakHashLen32WithSeeds(s + len - 32, y + k1, x);
  x = x * k1 + Fetch64(s);

  // Decrease len to the nearest multiple of 64, and operate on 64-byte chunks.
  len = (len - 1) & ~static_cast<size_t>(63);
  do {
    x = Rotate(x + y + v.first + Fetch64(s + 8), 37) * k1;
    y = Rotate(y + v.second + Fetch64(s + 48), 42) * k1;
    x ^= w.second;
    y += v.first + Fetch64(s + 40);
    z = Rotate(z + w.first, 33) * k1;
    v = WeakHashLen32WithSeeds(s, v.second * k1, x + w.first);
    w = WeakHashLen32WithSeeds(s + 32, z + w.second, y + Fetch64(s + 16));
    std::swap(z, x);
    s += 64;
    len -= 64;
  } while (len != 0);
  return HashLen16(HashLen16(v.first, w.first) + ShiftMix(y) * k1 + z,
                   HashLen16(v.second, w.second) + x);
}

uint64 CityHash64WithSeed(const char *s, size_t len, uint64 seed) {
  return CityHash64WithSeeds(s, len, k2, seed);
}

uint64 CityHash64WithSeeds(const char *s, size_t len,
                           uint64 seed0, uint64 seed1) {
  return HashLen16(CityHash64(s, len) - seed0, seed1);
}

// A subroutine for CityHash128().  Returns a decent 128-bit hash for strings
// of any length representable in signed long.  Based on City and Murmur.
static uint128 CityMurmur(const char *s, size_t len, uint128 seed) {
  uint64 a = Uint128Low64(seed);
  uint64 b = Uint128High64(seed);
  uint64 c = 0;
  uint64 d = 0;
  signed long l = len - 16;
  if (l <= 0) {  // len <= 16
    a = ShiftMix(a * k1) * k1;
    c = b * k1 + HashLen0to16(s, len);
    d = ShiftMix(a + (len >= 8 ? Fetch64(s) : c));
  } else {  // len > 16
    c = HashLen16(Fetch64(s + len - 8) + k1, a);
    d = HashLen16(b + len, c + Fetch64(s + len - 16));
    a += d;
    do {
      a ^= ShiftMix(Fetch64(s) * k1) * k1;
      a *= k1;
      b ^= a;
      c ^= ShiftMix(Fetch64(s + 8) * k1) * k1;
      c *= k1;
      d ^= c;
      s += 16;
      l -= 16;
    } while (l > 0);
  }
  a = HashLen16(a, c);
  b = HashLen16(d, b);
  return uint128(a ^ b, HashLen16(b, a));
}

uint128 CityHash128WithSeed(const char *s, size_t len, uint128 seed) {
  if (len < 128) {
    return CityMurmur(s, len, seed);
  }

  // We expect len >= 128 to be the common case.  Keep 56 bytes of state:
  // v, w, x, y, and z.
  pair<uint64, uint64> v, w;
  uint64 x = Uint128Low64(seed);
  uint64 y = Uint128High64(seed);
  uint64 z = len * k1;
  v.first = Rotate(y ^ k1, 49) * k1 + Fetch64(s);
  v.second = Rotate(v.first, 42) * k1 + Fetch64(s + 8);
  w.first = Rotate(y + z, 35) * k1 + x;
  w.second = Rotate(x + Fetch64(s + 88), 53) * k1;

  // This is the same inner loop as CityHash64(), manually unrolled.
  do {
    x = Rotate(x + y + v.first + Fetch64(s + 8), 37) * k1;
    y = Rotate(y + v.second + Fetch64(s + 48), 42) * k1;
    x ^= w.second;
    y += v.first + Fetch64(s + 40);
    z = Rotate(z + w.first, 33) * k1;
    v = WeakHashLen32WithSeeds(s, v.second * k1, x + w.first);
    w = WeakHashLen32WithSeeds(s + 32, z + w.second, y + Fetch64(s + 16));
    std::swap(z, x);
    s += 64;
    x = Rotate(x + y + v.first + Fetch64(s + 8), 37) * k1;
    y = Rotate(y + v.second + Fetch64(s + 48), 42) * k1;
    x ^= w.second;
    y += v.first + Fetch64(s + 40);
    z = Rotate(z + w.first, 33) * k1;
    v = WeakHashLen32WithSeeds(s, v.second * k1, x + w.first);
    w = WeakHashLen32WithSeeds(s + 32, z + w.second, y + Fetch64(s + 16));
    std::swap(z, x);
    s += 64;
    len -= 128;
  } while (LIKELY(len >= 128));
  x += Rotate(v.first + z, 49) * k0;
  y = y * k0 + Rotate(w.second, 37);
  z = z * k0 + Rotate(w.first, 27);
  w.first *= 9;
  v.first *= k0;
  // If 0 < len < 128, hash up to 4 chunks of 32 bytes each from the end of s.
  for (size_t tail_done = 0; tail_done < len; ) {
    tail_done += 32;
    y = Rotate(x + y, 42) * k0 + v.second;
    w.first += Fetch64(s + len - tail_done + 16);
    x = x * k0 + w.first;
    z += w.second + Fetch64(s + len - tail_done);
    w.second += v.first;
    v = WeakHashLen32WithSeeds(s + len - tail_done, v.first + z, v.second);
    v.first *= k0;
  }
  // At this point our 56 bytes of state should contain more than
  // enough information for a strong 128-bit hash.  We use two
  // different 56-byte-to-8-byte hashes to get a 16-byte final result.
  x = HashLen16(x, v.first);
  y = HashLen16(y + z, w.first);
  return uint128(HashLen16(x + v.second, w.second) + y,
                 HashLen16(x + w.second, y + v.second));
}

uint128 CityHash128(const char *s, size_t len) {
  return len >= 16 ?
    CityHash128WithSeed(s + 16, len - 16,
                        uint128(Fetch64(s), Fetch64(s + 8) + k0)) :
    CityHash128WithSeed(s, len, uint128(k0, k1));
}

#ifdef __SSE4_2__
#include <citycrc.h>
#include <nmmintrin.h>

// Requires len >= 240.
static void CityHashCrc256Long(const char *s, size_t len,
                               uint32 seed, uint64 *result) {
  uint64 a = Fetch64(s + 56) + k0;
  uint64 b = Fetch64(s + 96) + k0;
  uint64 c = result[0] = HashLen16(b, len);
  uint64 d = result[1] = Fetch64(s + 120) * k0 + len;
  uint64 e = Fetch64(s + 184) + seed;
  uint64 f = 0;
  uint64 g = 0;
  uint64 h = c + d;
  uint64 x = seed;
  uint64 y = 0;
  uint64 z = 0;

  // 240 bytes of input per iter.
  size_t iters = len / 240;
  len -= iters * 240;
  do {
#undef CHUNK
#define CHUNK(r)                                \
    PERMUTE3(x, z, y);                          \
    b += Fetch64(s);                            \
    c += Fetch64(s + 8);                        \
    d += Fetch64(s + 16);                       \
    e += Fetch64(s + 24);                       \
    f += Fetch64(s + 32);                       \
    a += b;                                     \
    h += f;                                     \
    b += c;                                     \
    f += d;                                     \
    g += e;                                     \
    e += z;                                     \
    g += x;                                     \
    z = _mm_crc32_u64(z, b + g);                \
    y = _mm_crc32_u64(y, e + h);                \
    x = _mm_crc32_u64(x, f + a);                \
    e = Rotate(e, r);                           \
    c += e;                                     \
    s += 40

    CHUNK(0); PERMUTE3(a, h, c);
    CHUNK(33); PERMUTE3(a, h, f);
    CHUNK(0); PERMUTE3(b, h, f);
    CHUNK(42); PERMUTE3(b, h, d);
    CHUNK(0); PERMUTE3(b, h, e);
    CHUNK(33); PERMUTE3(a, h, e);
  } while (--iters > 0);

  while (len >= 40) {
    CHUNK(29);
    e ^= Rotate(a, 20);
    h += Rotate(b, 30);
    g ^= Rotate(c, 40);
    f += Rotate(d, 34);
    PERMUTE3(c, h, g);
    len -= 40;
  }
  if (len > 0) {
    s = s + len - 40;
    CHUNK(33);
    e ^= Rotate(a, 43);
    h += Rotate(b, 42);
    g ^= Rotate(c, 41);
    f += Rotate(d, 40);
  }
  result[0] ^= h;
  result[1] ^= g;
  g += h;
  a = HashLen16(a, g + z);
  x += y << 32;
  b += x;
  c = HashLen16(c, z) + h;
  d = HashLen16(d, e + result[0]);
  g += e;
  h += HashLen16(x, f);
  e = HashLen16(a, d) + g;
  z = HashLen16(b, c) + a;
  y = HashLen16(g, h) + c;
  result[0] = e + z + y + x;
  a = ShiftMix((a + y) * k0) * k0 + b;
  result[1] += a + result[0];
  a = ShiftMix(a * k0) * k0 + c;
  result[2] = a + result[1];
  a = ShiftMix((a + e) * k0) * k0;
  result[3] = a + result[2];
}

// Requires len < 240.
static void CityHashCrc256Short(const char *s, size_t len, uint64 *result) {
  char buf[240];
  memcpy(buf, s, len);
  memset(buf + len, 0, 240 - len);
  CityHashCrc256Long(buf, 240, ~static_cast<uint32>(len), result);
}

void CityHashCrc256(const char *s, size_t len, uint64 *result) {
  if (LIKELY(len >= 240)) {
    CityHashCrc256Long(s, len, 0, result);
  } else {
    CityHashCrc256Short(s, len, result);
  }
}

uint128 CityHashCrc128WithSeed(const char *s, size_t len, uint128 seed) {
  if (len <= 900) {
    return CityHash128WithSeed(s, len, seed);
  } else {
    uint64 result[4];
    CityHashCrc256(s, len, result);
    uint64 u = Uint128High64(seed) + result[0];
    uint64 v = Uint128Low64(seed) + result[1];
    return uint128(HashLen16(u, v + result[2]),
                   HashLen16(Rotate(v, 32), u * k0 + result[3]));
  }
}

uint128 CityHashCrc128(const char *s, size_t len) {
  if (len <= 900) {
    return CityHash128(s, len);
  } else {
    uint64 result[4];
    CityHashCrc256(s, len, result);
    return uint128(result[2], result[3]);
  }
}

=======
// Copyright (c) 2011 Google, Inc.
//
// Permission is hereby granted, free of charge, to any person obtaining a copy
// of this software and associated documentation files (the "Software"), to deal
// in the Software without restriction, including without limitation the rights
// to use, copy, modify, merge, publish, distribute, sublicense, and/or sell
// copies of the Software, and to permit persons to whom the Software is
// furnished to do so, subject to the following conditions:
//
// The above copyright notice and this permission notice shall be included in
// all copies or substantial portions of the Software.
//
// THE SOFTWARE IS PROVIDED "AS IS", WITHOUT WARRANTY OF ANY KIND, EXPRESS OR
// IMPLIED, INCLUDING BUT NOT LIMITED TO THE WARRANTIES OF MERCHANTABILITY,
// FITNESS FOR A PARTICULAR PURPOSE AND NONINFRINGEMENT. IN NO EVENT SHALL THE
// AUTHORS OR COPYRIGHT HOLDERS BE LIABLE FOR ANY CLAIM, DAMAGES OR OTHER
// LIABILITY, WHETHER IN AN ACTION OF CONTRACT, TORT OR OTHERWISE, ARISING FROM,
// OUT OF OR IN CONNECTION WITH THE SOFTWARE OR THE USE OR OTHER DEALINGS IN
// THE SOFTWARE.
//
// CityHash, by Geoff Pike and Jyrki Alakuijala
//
// This file provides CityHash64() and related functions.
//
// It's probably possible to create even faster hash functions by
// writing a program that systematically explores some of the space of
// possible hash functions, by using SIMD instructions, or by
// compromising on hash quality.

#include "config.h"
#include <city.h>

#include <algorithm>
#include <string.h>  // for memcpy and memset

using namespace std;

static uint64 UNALIGNED_LOAD64(const char *p) {
  uint64 result;
  memcpy(&result, p, sizeof(result));
  return result;
}

static uint32 UNALIGNED_LOAD32(const char *p) {
  uint32 result;
  memcpy(&result, p, sizeof(result));
  return result;
}

#ifdef _MSC_VER

#include <stdlib.h>
#define bswap_32(x) _byteswap_ulong(x)
#define bswap_64(x) _byteswap_uint64(x)

#elif defined(__APPLE__)

// Mac OS X / Darwin features
#include <libkern/OSByteOrder.h>
#define bswap_32(x) OSSwapInt32(x)
#define bswap_64(x) OSSwapInt64(x)

#elif defined(__NetBSD__)

#include <sys/types.h>
#include <machine/bswap.h>
#if defined(__BSWAP_RENAME) && !defined(__bswap_32)
#define bswap_32(x) bswap32(x)
#define bswap_64(x) bswap64(x)
#endif

#else

#include <byteswap.h>

#endif

#ifdef WORDS_BIGENDIAN
#define uint32_in_expected_order(x) (bswap_32(x))
#define uint64_in_expected_order(x) (bswap_64(x))
#else
#define uint32_in_expected_order(x) (x)
#define uint64_in_expected_order(x) (x)
#endif

#if !defined(LIKELY)
#if HAVE_BUILTIN_EXPECT
#define LIKELY(x) (__builtin_expect(!!(x), 1))
#else
#define LIKELY(x) (x)
#endif
#endif

static uint64 Fetch64(const char *p) {
  return uint64_in_expected_order(UNALIGNED_LOAD64(p));
}

static uint32 Fetch32(const char *p) {
  return uint32_in_expected_order(UNALIGNED_LOAD32(p));
}

// Some primes between 2^63 and 2^64 for various uses.
static const uint64 k0 = 0xc3a5c85c97cb3127ULL;
static const uint64 k1 = 0xb492b66fbe98f273ULL;
static const uint64 k2 = 0x9ae16a3b2f90404fULL;

// Magic numbers for 32-bit hashing.  Copied from Murmur3.
static const uint32_t c1 = 0xcc9e2d51;
static const uint32_t c2 = 0x1b873593;

// A 32-bit to 32-bit integer hash copied from Murmur3.
static uint32 fmix(uint32 h)
{
  h ^= h >> 16;
  h *= 0x85ebca6b;
  h ^= h >> 13;
  h *= 0xc2b2ae35;
  h ^= h >> 16;
  return h;
}

static uint32 Rotate32(uint32 val, int shift) {
  // Avoid shifting by 32: doing so yields an undefined result.
  return shift == 0 ? val : ((val >> shift) | (val << (32 - shift)));
}

#undef PERMUTE3
#define PERMUTE3(a, b, c) do { std::swap(a, b); std::swap(a, c); } while (0)

static uint32 Mur(uint32 a, uint32 h) {
  // Helper from Murmur3 for combining two 32-bit values.
  a *= c1;
  a = Rotate32(a, 17);
  a *= c2;
  h ^= a;
  h = Rotate32(h, 19);
  return h * 5 + 0xe6546b64;
}

static uint32 Hash32Len13to24(const char *s, size_t len) {
  uint32 a = Fetch32(s - 4 + (len >> 1));
  uint32 b = Fetch32(s + 4);
  uint32 c = Fetch32(s + len - 8);
  uint32 d = Fetch32(s + (len >> 1));
  uint32 e = Fetch32(s);
  uint32 f = Fetch32(s + len - 4);
  uint32 h = len;

  return fmix(Mur(f, Mur(e, Mur(d, Mur(c, Mur(b, Mur(a, h)))))));
}

static uint32 Hash32Len0to4(const char *s, size_t len) {
  uint32 b = 0;
  uint32 c = 9;
  for (int i = 0; i < len; i++) {
    signed char v = s[i];
    b = b * c1 + v;
    c ^= b;
  }
  return fmix(Mur(b, Mur(len, c)));
}

static uint32 Hash32Len5to12(const char *s, size_t len) {
  uint32 a = len, b = len * 5, c = 9, d = b;
  a += Fetch32(s);
  b += Fetch32(s + len - 4);
  c += Fetch32(s + ((len >> 1) & 4));
  return fmix(Mur(c, Mur(b, Mur(a, d))));
}

uint32 CityHash32(const char *s, size_t len) {
  if (len <= 24) {
    return len <= 12 ?
        (len <= 4 ? Hash32Len0to4(s, len) : Hash32Len5to12(s, len)) :
        Hash32Len13to24(s, len);
  }

  // len > 24
  uint32 h = len, g = c1 * len, f = g;
  uint32 a0 = Rotate32(Fetch32(s + len - 4) * c1, 17) * c2;
  uint32 a1 = Rotate32(Fetch32(s + len - 8) * c1, 17) * c2;
  uint32 a2 = Rotate32(Fetch32(s + len - 16) * c1, 17) * c2;
  uint32 a3 = Rotate32(Fetch32(s + len - 12) * c1, 17) * c2;
  uint32 a4 = Rotate32(Fetch32(s + len - 20) * c1, 17) * c2;
  h ^= a0;
  h = Rotate32(h, 19);
  h = h * 5 + 0xe6546b64;
  h ^= a2;
  h = Rotate32(h, 19);
  h = h * 5 + 0xe6546b64;
  g ^= a1;
  g = Rotate32(g, 19);
  g = g * 5 + 0xe6546b64;
  g ^= a3;
  g = Rotate32(g, 19);
  g = g * 5 + 0xe6546b64;
  f += a4;
  f = Rotate32(f, 19);
  f = f * 5 + 0xe6546b64;
  size_t iters = (len - 1) / 20;
  do {
    uint32 a0 = Rotate32(Fetch32(s) * c1, 17) * c2;
    uint32 a1 = Fetch32(s + 4);
    uint32 a2 = Rotate32(Fetch32(s + 8) * c1, 17) * c2;
    uint32 a3 = Rotate32(Fetch32(s + 12) * c1, 17) * c2;
    uint32 a4 = Fetch32(s + 16);
    h ^= a0;
    h = Rotate32(h, 18);
    h = h * 5 + 0xe6546b64;
    f += a1;
    f = Rotate32(f, 19);
    f = f * c1;
    g += a2;
    g = Rotate32(g, 18);
    g = g * 5 + 0xe6546b64;
    h ^= a3 + a1;
    h = Rotate32(h, 19);
    h = h * 5 + 0xe6546b64;
    g ^= a4;
    g = bswap_32(g) * 5;
    h += a4 * 5;
    h = bswap_32(h);
    f += a0;
    PERMUTE3(f, h, g);
    s += 20;
  } while (--iters != 0);
  g = Rotate32(g, 11) * c1;
  g = Rotate32(g, 17) * c1;
  f = Rotate32(f, 11) * c1;
  f = Rotate32(f, 17) * c1;
  h = Rotate32(h + g, 19);
  h = h * 5 + 0xe6546b64;
  h = Rotate32(h, 17) * c1;
  h = Rotate32(h + f, 19);
  h = h * 5 + 0xe6546b64;
  h = Rotate32(h, 17) * c1;
  return h;
}

// Bitwise right rotate.  Normally this will compile to a single
// instruction, especially if the shift is a manifest constant.
static uint64 Rotate(uint64 val, int shift) {
  // Avoid shifting by 64: doing so yields an undefined result.
  return shift == 0 ? val : ((val >> shift) | (val << (64 - shift)));
}

static uint64 ShiftMix(uint64 val) {
  return val ^ (val >> 47);
}

static uint64 HashLen16(uint64 u, uint64 v) {
  return Hash128to64(uint128(u, v));
}

static uint64 HashLen16(uint64 u, uint64 v, uint64 mul) {
  // Murmur-inspired hashing.
  uint64 a = (u ^ v) * mul;
  a ^= (a >> 47);
  uint64 b = (v ^ a) * mul;
  b ^= (b >> 47);
  b *= mul;
  return b;
}

static uint64 HashLen0to16(const char *s, size_t len) {
  if (len >= 8) {
    uint64 mul = k2 + len * 2;
    uint64 a = Fetch64(s) + k2;
    uint64 b = Fetch64(s + len - 8);
    uint64 c = Rotate(b, 37) * mul + a;
    uint64 d = (Rotate(a, 25) + b) * mul;
    return HashLen16(c, d, mul);
  }
  if (len >= 4) {
    uint64 mul = k2 + len * 2;
    uint64 a = Fetch32(s);
    return HashLen16(len + (a << 3), Fetch32(s + len - 4), mul);
  }
  if (len > 0) {
    uint8 a = s[0];
    uint8 b = s[len >> 1];
    uint8 c = s[len - 1];
    uint32 y = static_cast<uint32>(a) + (static_cast<uint32>(b) << 8);
    uint32 z = len + (static_cast<uint32>(c) << 2);
    return ShiftMix(y * k2 ^ z * k0) * k2;
  }
  return k2;
}

// This probably works well for 16-byte strings as well, but it may be overkill
// in that case.
static uint64 HashLen17to32(const char *s, size_t len) {
  uint64 mul = k2 + len * 2;
  uint64 a = Fetch64(s) * k1;
  uint64 b = Fetch64(s + 8);
  uint64 c = Fetch64(s + len - 8) * mul;
  uint64 d = Fetch64(s + len - 16) * k2;
  return HashLen16(Rotate(a + b, 43) + Rotate(c, 30) + d,
                   a + Rotate(b + k2, 18) + c, mul);
}

// Return a 16-byte hash for 48 bytes.  Quick and dirty.
// Callers do best to use "random-looking" values for a and b.
static pair<uint64, uint64> WeakHashLen32WithSeeds(
    uint64 w, uint64 x, uint64 y, uint64 z, uint64 a, uint64 b) {
  a += w;
  b = Rotate(b + a + z, 21);
  uint64 c = a;
  a += x;
  a += y;
  b += Rotate(a, 44);
  return make_pair(a + z, b + c);
}

// Return a 16-byte hash for s[0] ... s[31], a, and b.  Quick and dirty.
static pair<uint64, uint64> WeakHashLen32WithSeeds(
    const char* s, uint64 a, uint64 b) {
  return WeakHashLen32WithSeeds(Fetch64(s),
                                Fetch64(s + 8),
                                Fetch64(s + 16),
                                Fetch64(s + 24),
                                a,
                                b);
}

// Return an 8-byte hash for 33 to 64 bytes.
static uint64 HashLen33to64(const char *s, size_t len) {
  uint64 mul = k2 + len * 2;
  uint64 a = Fetch64(s) * k2;
  uint64 b = Fetch64(s + 8);
  uint64 c = Fetch64(s + len - 24);
  uint64 d = Fetch64(s + len - 32);
  uint64 e = Fetch64(s + 16) * k2;
  uint64 f = Fetch64(s + 24) * 9;
  uint64 g = Fetch64(s + len - 8);
  uint64 h = Fetch64(s + len - 16) * mul;
  uint64 u = Rotate(a + g, 43) + (Rotate(b, 30) + c) * 9;
  uint64 v = ((a + g) ^ d) + f + 1;
  uint64 w = bswap_64((u + v) * mul) + h;
  uint64 x = Rotate(e + f, 42) + c;
  uint64 y = (bswap_64((v + w) * mul) + g) * mul;
  uint64 z = e + f + c;
  a = bswap_64((x + z) * mul + y) + b;
  b = ShiftMix((z + a) * mul + d + h) * mul;
  return b + x;
}

uint64 CityHash64(const char *s, size_t len) {
  if (len <= 32) {
    if (len <= 16) {
      return HashLen0to16(s, len);
    } else {
      return HashLen17to32(s, len);
    }
  } else if (len <= 64) {
    return HashLen33to64(s, len);
  }

  // For strings over 64 bytes we hash the end first, and then as we
  // loop we keep 56 bytes of state: v, w, x, y, and z.
  uint64 x = Fetch64(s + len - 40);
  uint64 y = Fetch64(s + len - 16) + Fetch64(s + len - 56);
  uint64 z = HashLen16(Fetch64(s + len - 48) + len, Fetch64(s + len - 24));
  pair<uint64, uint64> v = WeakHashLen32WithSeeds(s + len - 64, len, z);
  pair<uint64, uint64> w = WeakHashLen32WithSeeds(s + len - 32, y + k1, x);
  x = x * k1 + Fetch64(s);

  // Decrease len to the nearest multiple of 64, and operate on 64-byte chunks.
  len = (len - 1) & ~static_cast<size_t>(63);
  do {
    x = Rotate(x + y + v.first + Fetch64(s + 8), 37) * k1;
    y = Rotate(y + v.second + Fetch64(s + 48), 42) * k1;
    x ^= w.second;
    y += v.first + Fetch64(s + 40);
    z = Rotate(z + w.first, 33) * k1;
    v = WeakHashLen32WithSeeds(s, v.second * k1, x + w.first);
    w = WeakHashLen32WithSeeds(s + 32, z + w.second, y + Fetch64(s + 16));
    std::swap(z, x);
    s += 64;
    len -= 64;
  } while (len != 0);
  return HashLen16(HashLen16(v.first, w.first) + ShiftMix(y) * k1 + z,
                   HashLen16(v.second, w.second) + x);
}

uint64 CityHash64WithSeed(const char *s, size_t len, uint64 seed) {
  return CityHash64WithSeeds(s, len, k2, seed);
}

uint64 CityHash64WithSeeds(const char *s, size_t len,
                           uint64 seed0, uint64 seed1) {
  return HashLen16(CityHash64(s, len) - seed0, seed1);
}

// A subroutine for CityHash128().  Returns a decent 128-bit hash for strings
// of any length representable in signed long.  Based on City and Murmur.
static uint128 CityMurmur(const char *s, size_t len, uint128 seed) {
  uint64 a = Uint128Low64(seed);
  uint64 b = Uint128High64(seed);
  uint64 c = 0;
  uint64 d = 0;
  signed long l = len - 16;
  if (l <= 0) {  // len <= 16
    a = ShiftMix(a * k1) * k1;
    c = b * k1 + HashLen0to16(s, len);
    d = ShiftMix(a + (len >= 8 ? Fetch64(s) : c));
  } else {  // len > 16
    c = HashLen16(Fetch64(s + len - 8) + k1, a);
    d = HashLen16(b + len, c + Fetch64(s + len - 16));
    a += d;
    do {
      a ^= ShiftMix(Fetch64(s) * k1) * k1;
      a *= k1;
      b ^= a;
      c ^= ShiftMix(Fetch64(s + 8) * k1) * k1;
      c *= k1;
      d ^= c;
      s += 16;
      l -= 16;
    } while (l > 0);
  }
  a = HashLen16(a, c);
  b = HashLen16(d, b);
  return uint128(a ^ b, HashLen16(b, a));
}

uint128 CityHash128WithSeed(const char *s, size_t len, uint128 seed) {
  if (len < 128) {
    return CityMurmur(s, len, seed);
  }

  // We expect len >= 128 to be the common case.  Keep 56 bytes of state:
  // v, w, x, y, and z.
  pair<uint64, uint64> v, w;
  uint64 x = Uint128Low64(seed);
  uint64 y = Uint128High64(seed);
  uint64 z = len * k1;
  v.first = Rotate(y ^ k1, 49) * k1 + Fetch64(s);
  v.second = Rotate(v.first, 42) * k1 + Fetch64(s + 8);
  w.first = Rotate(y + z, 35) * k1 + x;
  w.second = Rotate(x + Fetch64(s + 88), 53) * k1;

  // This is the same inner loop as CityHash64(), manually unrolled.
  do {
    x = Rotate(x + y + v.first + Fetch64(s + 8), 37) * k1;
    y = Rotate(y + v.second + Fetch64(s + 48), 42) * k1;
    x ^= w.second;
    y += v.first + Fetch64(s + 40);
    z = Rotate(z + w.first, 33) * k1;
    v = WeakHashLen32WithSeeds(s, v.second * k1, x + w.first);
    w = WeakHashLen32WithSeeds(s + 32, z + w.second, y + Fetch64(s + 16));
    std::swap(z, x);
    s += 64;
    x = Rotate(x + y + v.first + Fetch64(s + 8), 37) * k1;
    y = Rotate(y + v.second + Fetch64(s + 48), 42) * k1;
    x ^= w.second;
    y += v.first + Fetch64(s + 40);
    z = Rotate(z + w.first, 33) * k1;
    v = WeakHashLen32WithSeeds(s, v.second * k1, x + w.first);
    w = WeakHashLen32WithSeeds(s + 32, z + w.second, y + Fetch64(s + 16));
    std::swap(z, x);
    s += 64;
    len -= 128;
  } while (LIKELY(len >= 128));
  x += Rotate(v.first + z, 49) * k0;
  y = y * k0 + Rotate(w.second, 37);
  z = z * k0 + Rotate(w.first, 27);
  w.first *= 9;
  v.first *= k0;
  // If 0 < len < 128, hash up to 4 chunks of 32 bytes each from the end of s.
  for (size_t tail_done = 0; tail_done < len; ) {
    tail_done += 32;
    y = Rotate(x + y, 42) * k0 + v.second;
    w.first += Fetch64(s + len - tail_done + 16);
    x = x * k0 + w.first;
    z += w.second + Fetch64(s + len - tail_done);
    w.second += v.first;
    v = WeakHashLen32WithSeeds(s + len - tail_done, v.first + z, v.second);
    v.first *= k0;
  }
  // At this point our 56 bytes of state should contain more than
  // enough information for a strong 128-bit hash.  We use two
  // different 56-byte-to-8-byte hashes to get a 16-byte final result.
  x = HashLen16(x, v.first);
  y = HashLen16(y + z, w.first);
  return uint128(HashLen16(x + v.second, w.second) + y,
                 HashLen16(x + w.second, y + v.second));
}

uint128 CityHash128(const char *s, size_t len) {
  return len >= 16 ?
      CityHash128WithSeed(s + 16, len - 16,
                          uint128(Fetch64(s), Fetch64(s + 8) + k0)) :
      CityHash128WithSeed(s, len, uint128(k0, k1));
}

#ifdef __SSE4_2__
#include <citycrc.h>
#include <nmmintrin.h>

// Requires len >= 240.
static void CityHashCrc256Long(const char *s, size_t len,
                               uint32 seed, uint64 *result) {
  uint64 a = Fetch64(s + 56) + k0;
  uint64 b = Fetch64(s + 96) + k0;
  uint64 c = result[0] = HashLen16(b, len);
  uint64 d = result[1] = Fetch64(s + 120) * k0 + len;
  uint64 e = Fetch64(s + 184) + seed;
  uint64 f = 0;
  uint64 g = 0;
  uint64 h = c + d;
  uint64 x = seed;
  uint64 y = 0;
  uint64 z = 0;

  // 240 bytes of input per iter.
  size_t iters = len / 240;
  len -= iters * 240;
  do {
#undef CHUNK
#define CHUNK(r)                                \
    PERMUTE3(x, z, y);                          \
    b += Fetch64(s);                            \
    c += Fetch64(s + 8);                        \
    d += Fetch64(s + 16);                       \
    e += Fetch64(s + 24);                       \
    f += Fetch64(s + 32);                       \
    a += b;                                     \
    h += f;                                     \
    b += c;                                     \
    f += d;                                     \
    g += e;                                     \
    e += z;                                     \
    g += x;                                     \
    z = _mm_crc32_u64(z, b + g);                \
    y = _mm_crc32_u64(y, e + h);                \
    x = _mm_crc32_u64(x, f + a);                \
    e = Rotate(e, r);                           \
    c += e;                                     \
    s += 40

    CHUNK(0); PERMUTE3(a, h, c);
    CHUNK(33); PERMUTE3(a, h, f);
    CHUNK(0); PERMUTE3(b, h, f);
    CHUNK(42); PERMUTE3(b, h, d);
    CHUNK(0); PERMUTE3(b, h, e);
    CHUNK(33); PERMUTE3(a, h, e);
  } while (--iters > 0);

  while (len >= 40) {
    CHUNK(29);
    e ^= Rotate(a, 20);
    h += Rotate(b, 30);
    g ^= Rotate(c, 40);
    f += Rotate(d, 34);
    PERMUTE3(c, h, g);
    len -= 40;
  }
  if (len > 0) {
    s = s + len - 40;
    CHUNK(33);
    e ^= Rotate(a, 43);
    h += Rotate(b, 42);
    g ^= Rotate(c, 41);
    f += Rotate(d, 40);
  }
  result[0] ^= h;
  result[1] ^= g;
  g += h;
  a = HashLen16(a, g + z);
  x += y << 32;
  b += x;
  c = HashLen16(c, z) + h;
  d = HashLen16(d, e + result[0]);
  g += e;
  h += HashLen16(x, f);
  e = HashLen16(a, d) + g;
  z = HashLen16(b, c) + a;
  y = HashLen16(g, h) + c;
  result[0] = e + z + y + x;
  a = ShiftMix((a + y) * k0) * k0 + b;
  result[1] += a + result[0];
  a = ShiftMix(a * k0) * k0 + c;
  result[2] = a + result[1];
  a = ShiftMix((a + e) * k0) * k0;
  result[3] = a + result[2];
}

// Requires len < 240.
static void CityHashCrc256Short(const char *s, size_t len, uint64 *result) {
  char buf[240];
  memcpy(buf, s, len);
  memset(buf + len, 0, 240 - len);
  CityHashCrc256Long(buf, 240, ~static_cast<uint32>(len), result);
}

void CityHashCrc256(const char *s, size_t len, uint64 *result) {
  if (LIKELY(len >= 240)) {
    CityHashCrc256Long(s, len, 0, result);
  } else {
    CityHashCrc256Short(s, len, result);
  }
}

uint128 CityHashCrc128WithSeed(const char *s, size_t len, uint128 seed) {
  if (len <= 900) {
    return CityHash128WithSeed(s, len, seed);
  } else {
    uint64 result[4];
    CityHashCrc256(s, len, result);
    uint64 u = Uint128High64(seed) + result[0];
    uint64 v = Uint128Low64(seed) + result[1];
    return uint128(HashLen16(u, v + result[2]),
                   HashLen16(Rotate(v, 32), u * k0 + result[3]));
  }
}

uint128 CityHashCrc128(const char *s, size_t len) {
  if (len <= 900) {
    return CityHash128(s, len);
  } else {
    uint64 result[4];
    CityHashCrc256(s, len, result);
    return uint128(result[2], result[3]);
  }
}

>>>>>>> 242b4549
#endif
<|MERGE_RESOLUTION|>--- conflicted
+++ resolved
@@ -1,4 +1,3 @@
-<<<<<<< HEAD
 // Copyright (c) 2011 Google, Inc.
 //
 // Permission is hereby granted, free of charge, to any person obtaining a copy
@@ -29,7 +28,7 @@
 // compromising on hash quality.
 
 #include "config.h"
-#include "city.h"
+#include <city.h>
 
 #include <algorithm>
 #include <string.h>  // for memcpy and memset
@@ -110,7 +109,8 @@
 static const uint32_t c2 = 0x1b873593;
 
 // A 32-bit to 32-bit integer hash copied from Murmur3.
-static uint32 fmix(uint32 h) {
+static uint32 fmix(uint32 h)
+{
   h ^= h >> 16;
   h *= 0x85ebca6b;
   h ^= h >> 13;
@@ -171,8 +171,8 @@
 uint32 CityHash32(const char *s, size_t len) {
   if (len <= 24) {
     return len <= 12 ?
-      (len <= 4 ? Hash32Len0to4(s, len) : Hash32Len5to12(s, len)) :
-      Hash32Len13to24(s, len);
+        (len <= 4 ? Hash32Len0to4(s, len) : Hash32Len5to12(s, len)) :
+        Hash32Len13to24(s, len);
   }
 
   // len > 24
@@ -302,7 +302,7 @@
 // Return a 16-byte hash for 48 bytes.  Quick and dirty.
 // Callers do best to use "random-looking" values for a and b.
 static pair<uint64, uint64> WeakHashLen32WithSeeds(
-  uint64 w, uint64 x, uint64 y, uint64 z, uint64 a, uint64 b) {
+    uint64 w, uint64 x, uint64 y, uint64 z, uint64 a, uint64 b) {
   a += w;
   b = Rotate(b + a + z, 21);
   uint64 c = a;
@@ -314,7 +314,7 @@
 
 // Return a 16-byte hash for s[0] ... s[31], a, and b.  Quick and dirty.
 static pair<uint64, uint64> WeakHashLen32WithSeeds(
-  const char* s, uint64 a, uint64 b) {
+    const char* s, uint64 a, uint64 b) {
   return WeakHashLen32WithSeeds(Fetch64(s),
                                 Fetch64(s + 8),
                                 Fetch64(s + 16),
@@ -489,9 +489,9 @@
 
 uint128 CityHash128(const char *s, size_t len) {
   return len >= 16 ?
-    CityHash128WithSeed(s + 16, len - 16,
-                        uint128(Fetch64(s), Fetch64(s + 8) + k0)) :
-    CityHash128WithSeed(s, len, uint128(k0, k1));
+      CityHash128WithSeed(s + 16, len - 16,
+                          uint128(Fetch64(s), Fetch64(s + 8) + k0)) :
+      CityHash128WithSeed(s, len, uint128(k0, k1));
 }
 
 #ifdef __SSE4_2__
@@ -625,633 +625,4 @@
   }
 }
 
-=======
-// Copyright (c) 2011 Google, Inc.
-//
-// Permission is hereby granted, free of charge, to any person obtaining a copy
-// of this software and associated documentation files (the "Software"), to deal
-// in the Software without restriction, including without limitation the rights
-// to use, copy, modify, merge, publish, distribute, sublicense, and/or sell
-// copies of the Software, and to permit persons to whom the Software is
-// furnished to do so, subject to the following conditions:
-//
-// The above copyright notice and this permission notice shall be included in
-// all copies or substantial portions of the Software.
-//
-// THE SOFTWARE IS PROVIDED "AS IS", WITHOUT WARRANTY OF ANY KIND, EXPRESS OR
-// IMPLIED, INCLUDING BUT NOT LIMITED TO THE WARRANTIES OF MERCHANTABILITY,
-// FITNESS FOR A PARTICULAR PURPOSE AND NONINFRINGEMENT. IN NO EVENT SHALL THE
-// AUTHORS OR COPYRIGHT HOLDERS BE LIABLE FOR ANY CLAIM, DAMAGES OR OTHER
-// LIABILITY, WHETHER IN AN ACTION OF CONTRACT, TORT OR OTHERWISE, ARISING FROM,
-// OUT OF OR IN CONNECTION WITH THE SOFTWARE OR THE USE OR OTHER DEALINGS IN
-// THE SOFTWARE.
-//
-// CityHash, by Geoff Pike and Jyrki Alakuijala
-//
-// This file provides CityHash64() and related functions.
-//
-// It's probably possible to create even faster hash functions by
-// writing a program that systematically explores some of the space of
-// possible hash functions, by using SIMD instructions, or by
-// compromising on hash quality.
-
-#include "config.h"
-#include <city.h>
-
-#include <algorithm>
-#include <string.h>  // for memcpy and memset
-
-using namespace std;
-
-static uint64 UNALIGNED_LOAD64(const char *p) {
-  uint64 result;
-  memcpy(&result, p, sizeof(result));
-  return result;
-}
-
-static uint32 UNALIGNED_LOAD32(const char *p) {
-  uint32 result;
-  memcpy(&result, p, sizeof(result));
-  return result;
-}
-
-#ifdef _MSC_VER
-
-#include <stdlib.h>
-#define bswap_32(x) _byteswap_ulong(x)
-#define bswap_64(x) _byteswap_uint64(x)
-
-#elif defined(__APPLE__)
-
-// Mac OS X / Darwin features
-#include <libkern/OSByteOrder.h>
-#define bswap_32(x) OSSwapInt32(x)
-#define bswap_64(x) OSSwapInt64(x)
-
-#elif defined(__NetBSD__)
-
-#include <sys/types.h>
-#include <machine/bswap.h>
-#if defined(__BSWAP_RENAME) && !defined(__bswap_32)
-#define bswap_32(x) bswap32(x)
-#define bswap_64(x) bswap64(x)
-#endif
-
-#else
-
-#include <byteswap.h>
-
-#endif
-
-#ifdef WORDS_BIGENDIAN
-#define uint32_in_expected_order(x) (bswap_32(x))
-#define uint64_in_expected_order(x) (bswap_64(x))
-#else
-#define uint32_in_expected_order(x) (x)
-#define uint64_in_expected_order(x) (x)
-#endif
-
-#if !defined(LIKELY)
-#if HAVE_BUILTIN_EXPECT
-#define LIKELY(x) (__builtin_expect(!!(x), 1))
-#else
-#define LIKELY(x) (x)
-#endif
-#endif
-
-static uint64 Fetch64(const char *p) {
-  return uint64_in_expected_order(UNALIGNED_LOAD64(p));
-}
-
-static uint32 Fetch32(const char *p) {
-  return uint32_in_expected_order(UNALIGNED_LOAD32(p));
-}
-
-// Some primes between 2^63 and 2^64 for various uses.
-static const uint64 k0 = 0xc3a5c85c97cb3127ULL;
-static const uint64 k1 = 0xb492b66fbe98f273ULL;
-static const uint64 k2 = 0x9ae16a3b2f90404fULL;
-
-// Magic numbers for 32-bit hashing.  Copied from Murmur3.
-static const uint32_t c1 = 0xcc9e2d51;
-static const uint32_t c2 = 0x1b873593;
-
-// A 32-bit to 32-bit integer hash copied from Murmur3.
-static uint32 fmix(uint32 h)
-{
-  h ^= h >> 16;
-  h *= 0x85ebca6b;
-  h ^= h >> 13;
-  h *= 0xc2b2ae35;
-  h ^= h >> 16;
-  return h;
-}
-
-static uint32 Rotate32(uint32 val, int shift) {
-  // Avoid shifting by 32: doing so yields an undefined result.
-  return shift == 0 ? val : ((val >> shift) | (val << (32 - shift)));
-}
-
-#undef PERMUTE3
-#define PERMUTE3(a, b, c) do { std::swap(a, b); std::swap(a, c); } while (0)
-
-static uint32 Mur(uint32 a, uint32 h) {
-  // Helper from Murmur3 for combining two 32-bit values.
-  a *= c1;
-  a = Rotate32(a, 17);
-  a *= c2;
-  h ^= a;
-  h = Rotate32(h, 19);
-  return h * 5 + 0xe6546b64;
-}
-
-static uint32 Hash32Len13to24(const char *s, size_t len) {
-  uint32 a = Fetch32(s - 4 + (len >> 1));
-  uint32 b = Fetch32(s + 4);
-  uint32 c = Fetch32(s + len - 8);
-  uint32 d = Fetch32(s + (len >> 1));
-  uint32 e = Fetch32(s);
-  uint32 f = Fetch32(s + len - 4);
-  uint32 h = len;
-
-  return fmix(Mur(f, Mur(e, Mur(d, Mur(c, Mur(b, Mur(a, h)))))));
-}
-
-static uint32 Hash32Len0to4(const char *s, size_t len) {
-  uint32 b = 0;
-  uint32 c = 9;
-  for (int i = 0; i < len; i++) {
-    signed char v = s[i];
-    b = b * c1 + v;
-    c ^= b;
-  }
-  return fmix(Mur(b, Mur(len, c)));
-}
-
-static uint32 Hash32Len5to12(const char *s, size_t len) {
-  uint32 a = len, b = len * 5, c = 9, d = b;
-  a += Fetch32(s);
-  b += Fetch32(s + len - 4);
-  c += Fetch32(s + ((len >> 1) & 4));
-  return fmix(Mur(c, Mur(b, Mur(a, d))));
-}
-
-uint32 CityHash32(const char *s, size_t len) {
-  if (len <= 24) {
-    return len <= 12 ?
-        (len <= 4 ? Hash32Len0to4(s, len) : Hash32Len5to12(s, len)) :
-        Hash32Len13to24(s, len);
-  }
-
-  // len > 24
-  uint32 h = len, g = c1 * len, f = g;
-  uint32 a0 = Rotate32(Fetch32(s + len - 4) * c1, 17) * c2;
-  uint32 a1 = Rotate32(Fetch32(s + len - 8) * c1, 17) * c2;
-  uint32 a2 = Rotate32(Fetch32(s + len - 16) * c1, 17) * c2;
-  uint32 a3 = Rotate32(Fetch32(s + len - 12) * c1, 17) * c2;
-  uint32 a4 = Rotate32(Fetch32(s + len - 20) * c1, 17) * c2;
-  h ^= a0;
-  h = Rotate32(h, 19);
-  h = h * 5 + 0xe6546b64;
-  h ^= a2;
-  h = Rotate32(h, 19);
-  h = h * 5 + 0xe6546b64;
-  g ^= a1;
-  g = Rotate32(g, 19);
-  g = g * 5 + 0xe6546b64;
-  g ^= a3;
-  g = Rotate32(g, 19);
-  g = g * 5 + 0xe6546b64;
-  f += a4;
-  f = Rotate32(f, 19);
-  f = f * 5 + 0xe6546b64;
-  size_t iters = (len - 1) / 20;
-  do {
-    uint32 a0 = Rotate32(Fetch32(s) * c1, 17) * c2;
-    uint32 a1 = Fetch32(s + 4);
-    uint32 a2 = Rotate32(Fetch32(s + 8) * c1, 17) * c2;
-    uint32 a3 = Rotate32(Fetch32(s + 12) * c1, 17) * c2;
-    uint32 a4 = Fetch32(s + 16);
-    h ^= a0;
-    h = Rotate32(h, 18);
-    h = h * 5 + 0xe6546b64;
-    f += a1;
-    f = Rotate32(f, 19);
-    f = f * c1;
-    g += a2;
-    g = Rotate32(g, 18);
-    g = g * 5 + 0xe6546b64;
-    h ^= a3 + a1;
-    h = Rotate32(h, 19);
-    h = h * 5 + 0xe6546b64;
-    g ^= a4;
-    g = bswap_32(g) * 5;
-    h += a4 * 5;
-    h = bswap_32(h);
-    f += a0;
-    PERMUTE3(f, h, g);
-    s += 20;
-  } while (--iters != 0);
-  g = Rotate32(g, 11) * c1;
-  g = Rotate32(g, 17) * c1;
-  f = Rotate32(f, 11) * c1;
-  f = Rotate32(f, 17) * c1;
-  h = Rotate32(h + g, 19);
-  h = h * 5 + 0xe6546b64;
-  h = Rotate32(h, 17) * c1;
-  h = Rotate32(h + f, 19);
-  h = h * 5 + 0xe6546b64;
-  h = Rotate32(h, 17) * c1;
-  return h;
-}
-
-// Bitwise right rotate.  Normally this will compile to a single
-// instruction, especially if the shift is a manifest constant.
-static uint64 Rotate(uint64 val, int shift) {
-  // Avoid shifting by 64: doing so yields an undefined result.
-  return shift == 0 ? val : ((val >> shift) | (val << (64 - shift)));
-}
-
-static uint64 ShiftMix(uint64 val) {
-  return val ^ (val >> 47);
-}
-
-static uint64 HashLen16(uint64 u, uint64 v) {
-  return Hash128to64(uint128(u, v));
-}
-
-static uint64 HashLen16(uint64 u, uint64 v, uint64 mul) {
-  // Murmur-inspired hashing.
-  uint64 a = (u ^ v) * mul;
-  a ^= (a >> 47);
-  uint64 b = (v ^ a) * mul;
-  b ^= (b >> 47);
-  b *= mul;
-  return b;
-}
-
-static uint64 HashLen0to16(const char *s, size_t len) {
-  if (len >= 8) {
-    uint64 mul = k2 + len * 2;
-    uint64 a = Fetch64(s) + k2;
-    uint64 b = Fetch64(s + len - 8);
-    uint64 c = Rotate(b, 37) * mul + a;
-    uint64 d = (Rotate(a, 25) + b) * mul;
-    return HashLen16(c, d, mul);
-  }
-  if (len >= 4) {
-    uint64 mul = k2 + len * 2;
-    uint64 a = Fetch32(s);
-    return HashLen16(len + (a << 3), Fetch32(s + len - 4), mul);
-  }
-  if (len > 0) {
-    uint8 a = s[0];
-    uint8 b = s[len >> 1];
-    uint8 c = s[len - 1];
-    uint32 y = static_cast<uint32>(a) + (static_cast<uint32>(b) << 8);
-    uint32 z = len + (static_cast<uint32>(c) << 2);
-    return ShiftMix(y * k2 ^ z * k0) * k2;
-  }
-  return k2;
-}
-
-// This probably works well for 16-byte strings as well, but it may be overkill
-// in that case.
-static uint64 HashLen17to32(const char *s, size_t len) {
-  uint64 mul = k2 + len * 2;
-  uint64 a = Fetch64(s) * k1;
-  uint64 b = Fetch64(s + 8);
-  uint64 c = Fetch64(s + len - 8) * mul;
-  uint64 d = Fetch64(s + len - 16) * k2;
-  return HashLen16(Rotate(a + b, 43) + Rotate(c, 30) + d,
-                   a + Rotate(b + k2, 18) + c, mul);
-}
-
-// Return a 16-byte hash for 48 bytes.  Quick and dirty.
-// Callers do best to use "random-looking" values for a and b.
-static pair<uint64, uint64> WeakHashLen32WithSeeds(
-    uint64 w, uint64 x, uint64 y, uint64 z, uint64 a, uint64 b) {
-  a += w;
-  b = Rotate(b + a + z, 21);
-  uint64 c = a;
-  a += x;
-  a += y;
-  b += Rotate(a, 44);
-  return make_pair(a + z, b + c);
-}
-
-// Return a 16-byte hash for s[0] ... s[31], a, and b.  Quick and dirty.
-static pair<uint64, uint64> WeakHashLen32WithSeeds(
-    const char* s, uint64 a, uint64 b) {
-  return WeakHashLen32WithSeeds(Fetch64(s),
-                                Fetch64(s + 8),
-                                Fetch64(s + 16),
-                                Fetch64(s + 24),
-                                a,
-                                b);
-}
-
-// Return an 8-byte hash for 33 to 64 bytes.
-static uint64 HashLen33to64(const char *s, size_t len) {
-  uint64 mul = k2 + len * 2;
-  uint64 a = Fetch64(s) * k2;
-  uint64 b = Fetch64(s + 8);
-  uint64 c = Fetch64(s + len - 24);
-  uint64 d = Fetch64(s + len - 32);
-  uint64 e = Fetch64(s + 16) * k2;
-  uint64 f = Fetch64(s + 24) * 9;
-  uint64 g = Fetch64(s + len - 8);
-  uint64 h = Fetch64(s + len - 16) * mul;
-  uint64 u = Rotate(a + g, 43) + (Rotate(b, 30) + c) * 9;
-  uint64 v = ((a + g) ^ d) + f + 1;
-  uint64 w = bswap_64((u + v) * mul) + h;
-  uint64 x = Rotate(e + f, 42) + c;
-  uint64 y = (bswap_64((v + w) * mul) + g) * mul;
-  uint64 z = e + f + c;
-  a = bswap_64((x + z) * mul + y) + b;
-  b = ShiftMix((z + a) * mul + d + h) * mul;
-  return b + x;
-}
-
-uint64 CityHash64(const char *s, size_t len) {
-  if (len <= 32) {
-    if (len <= 16) {
-      return HashLen0to16(s, len);
-    } else {
-      return HashLen17to32(s, len);
-    }
-  } else if (len <= 64) {
-    return HashLen33to64(s, len);
-  }
-
-  // For strings over 64 bytes we hash the end first, and then as we
-  // loop we keep 56 bytes of state: v, w, x, y, and z.
-  uint64 x = Fetch64(s + len - 40);
-  uint64 y = Fetch64(s + len - 16) + Fetch64(s + len - 56);
-  uint64 z = HashLen16(Fetch64(s + len - 48) + len, Fetch64(s + len - 24));
-  pair<uint64, uint64> v = WeakHashLen32WithSeeds(s + len - 64, len, z);
-  pair<uint64, uint64> w = WeakHashLen32WithSeeds(s + len - 32, y + k1, x);
-  x = x * k1 + Fetch64(s);
-
-  // Decrease len to the nearest multiple of 64, and operate on 64-byte chunks.
-  len = (len - 1) & ~static_cast<size_t>(63);
-  do {
-    x = Rotate(x + y + v.first + Fetch64(s + 8), 37) * k1;
-    y = Rotate(y + v.second + Fetch64(s + 48), 42) * k1;
-    x ^= w.second;
-    y += v.first + Fetch64(s + 40);
-    z = Rotate(z + w.first, 33) * k1;
-    v = WeakHashLen32WithSeeds(s, v.second * k1, x + w.first);
-    w = WeakHashLen32WithSeeds(s + 32, z + w.second, y + Fetch64(s + 16));
-    std::swap(z, x);
-    s += 64;
-    len -= 64;
-  } while (len != 0);
-  return HashLen16(HashLen16(v.first, w.first) + ShiftMix(y) * k1 + z,
-                   HashLen16(v.second, w.second) + x);
-}
-
-uint64 CityHash64WithSeed(const char *s, size_t len, uint64 seed) {
-  return CityHash64WithSeeds(s, len, k2, seed);
-}
-
-uint64 CityHash64WithSeeds(const char *s, size_t len,
-                           uint64 seed0, uint64 seed1) {
-  return HashLen16(CityHash64(s, len) - seed0, seed1);
-}
-
-// A subroutine for CityHash128().  Returns a decent 128-bit hash for strings
-// of any length representable in signed long.  Based on City and Murmur.
-static uint128 CityMurmur(const char *s, size_t len, uint128 seed) {
-  uint64 a = Uint128Low64(seed);
-  uint64 b = Uint128High64(seed);
-  uint64 c = 0;
-  uint64 d = 0;
-  signed long l = len - 16;
-  if (l <= 0) {  // len <= 16
-    a = ShiftMix(a * k1) * k1;
-    c = b * k1 + HashLen0to16(s, len);
-    d = ShiftMix(a + (len >= 8 ? Fetch64(s) : c));
-  } else {  // len > 16
-    c = HashLen16(Fetch64(s + len - 8) + k1, a);
-    d = HashLen16(b + len, c + Fetch64(s + len - 16));
-    a += d;
-    do {
-      a ^= ShiftMix(Fetch64(s) * k1) * k1;
-      a *= k1;
-      b ^= a;
-      c ^= ShiftMix(Fetch64(s + 8) * k1) * k1;
-      c *= k1;
-      d ^= c;
-      s += 16;
-      l -= 16;
-    } while (l > 0);
-  }
-  a = HashLen16(a, c);
-  b = HashLen16(d, b);
-  return uint128(a ^ b, HashLen16(b, a));
-}
-
-uint128 CityHash128WithSeed(const char *s, size_t len, uint128 seed) {
-  if (len < 128) {
-    return CityMurmur(s, len, seed);
-  }
-
-  // We expect len >= 128 to be the common case.  Keep 56 bytes of state:
-  // v, w, x, y, and z.
-  pair<uint64, uint64> v, w;
-  uint64 x = Uint128Low64(seed);
-  uint64 y = Uint128High64(seed);
-  uint64 z = len * k1;
-  v.first = Rotate(y ^ k1, 49) * k1 + Fetch64(s);
-  v.second = Rotate(v.first, 42) * k1 + Fetch64(s + 8);
-  w.first = Rotate(y + z, 35) * k1 + x;
-  w.second = Rotate(x + Fetch64(s + 88), 53) * k1;
-
-  // This is the same inner loop as CityHash64(), manually unrolled.
-  do {
-    x = Rotate(x + y + v.first + Fetch64(s + 8), 37) * k1;
-    y = Rotate(y + v.second + Fetch64(s + 48), 42) * k1;
-    x ^= w.second;
-    y += v.first + Fetch64(s + 40);
-    z = Rotate(z + w.first, 33) * k1;
-    v = WeakHashLen32WithSeeds(s, v.second * k1, x + w.first);
-    w = WeakHashLen32WithSeeds(s + 32, z + w.second, y + Fetch64(s + 16));
-    std::swap(z, x);
-    s += 64;
-    x = Rotate(x + y + v.first + Fetch64(s + 8), 37) * k1;
-    y = Rotate(y + v.second + Fetch64(s + 48), 42) * k1;
-    x ^= w.second;
-    y += v.first + Fetch64(s + 40);
-    z = Rotate(z + w.first, 33) * k1;
-    v = WeakHashLen32WithSeeds(s, v.second * k1, x + w.first);
-    w = WeakHashLen32WithSeeds(s + 32, z + w.second, y + Fetch64(s + 16));
-    std::swap(z, x);
-    s += 64;
-    len -= 128;
-  } while (LIKELY(len >= 128));
-  x += Rotate(v.first + z, 49) * k0;
-  y = y * k0 + Rotate(w.second, 37);
-  z = z * k0 + Rotate(w.first, 27);
-  w.first *= 9;
-  v.first *= k0;
-  // If 0 < len < 128, hash up to 4 chunks of 32 bytes each from the end of s.
-  for (size_t tail_done = 0; tail_done < len; ) {
-    tail_done += 32;
-    y = Rotate(x + y, 42) * k0 + v.second;
-    w.first += Fetch64(s + len - tail_done + 16);
-    x = x * k0 + w.first;
-    z += w.second + Fetch64(s + len - tail_done);
-    w.second += v.first;
-    v = WeakHashLen32WithSeeds(s + len - tail_done, v.first + z, v.second);
-    v.first *= k0;
-  }
-  // At this point our 56 bytes of state should contain more than
-  // enough information for a strong 128-bit hash.  We use two
-  // different 56-byte-to-8-byte hashes to get a 16-byte final result.
-  x = HashLen16(x, v.first);
-  y = HashLen16(y + z, w.first);
-  return uint128(HashLen16(x + v.second, w.second) + y,
-                 HashLen16(x + w.second, y + v.second));
-}
-
-uint128 CityHash128(const char *s, size_t len) {
-  return len >= 16 ?
-      CityHash128WithSeed(s + 16, len - 16,
-                          uint128(Fetch64(s), Fetch64(s + 8) + k0)) :
-      CityHash128WithSeed(s, len, uint128(k0, k1));
-}
-
-#ifdef __SSE4_2__
-#include <citycrc.h>
-#include <nmmintrin.h>
-
-// Requires len >= 240.
-static void CityHashCrc256Long(const char *s, size_t len,
-                               uint32 seed, uint64 *result) {
-  uint64 a = Fetch64(s + 56) + k0;
-  uint64 b = Fetch64(s + 96) + k0;
-  uint64 c = result[0] = HashLen16(b, len);
-  uint64 d = result[1] = Fetch64(s + 120) * k0 + len;
-  uint64 e = Fetch64(s + 184) + seed;
-  uint64 f = 0;
-  uint64 g = 0;
-  uint64 h = c + d;
-  uint64 x = seed;
-  uint64 y = 0;
-  uint64 z = 0;
-
-  // 240 bytes of input per iter.
-  size_t iters = len / 240;
-  len -= iters * 240;
-  do {
-#undef CHUNK
-#define CHUNK(r)                                \
-    PERMUTE3(x, z, y);                          \
-    b += Fetch64(s);                            \
-    c += Fetch64(s + 8);                        \
-    d += Fetch64(s + 16);                       \
-    e += Fetch64(s + 24);                       \
-    f += Fetch64(s + 32);                       \
-    a += b;                                     \
-    h += f;                                     \
-    b += c;                                     \
-    f += d;                                     \
-    g += e;                                     \
-    e += z;                                     \
-    g += x;                                     \
-    z = _mm_crc32_u64(z, b + g);                \
-    y = _mm_crc32_u64(y, e + h);                \
-    x = _mm_crc32_u64(x, f + a);                \
-    e = Rotate(e, r);                           \
-    c += e;                                     \
-    s += 40
-
-    CHUNK(0); PERMUTE3(a, h, c);
-    CHUNK(33); PERMUTE3(a, h, f);
-    CHUNK(0); PERMUTE3(b, h, f);
-    CHUNK(42); PERMUTE3(b, h, d);
-    CHUNK(0); PERMUTE3(b, h, e);
-    CHUNK(33); PERMUTE3(a, h, e);
-  } while (--iters > 0);
-
-  while (len >= 40) {
-    CHUNK(29);
-    e ^= Rotate(a, 20);
-    h += Rotate(b, 30);
-    g ^= Rotate(c, 40);
-    f += Rotate(d, 34);
-    PERMUTE3(c, h, g);
-    len -= 40;
-  }
-  if (len > 0) {
-    s = s + len - 40;
-    CHUNK(33);
-    e ^= Rotate(a, 43);
-    h += Rotate(b, 42);
-    g ^= Rotate(c, 41);
-    f += Rotate(d, 40);
-  }
-  result[0] ^= h;
-  result[1] ^= g;
-  g += h;
-  a = HashLen16(a, g + z);
-  x += y << 32;
-  b += x;
-  c = HashLen16(c, z) + h;
-  d = HashLen16(d, e + result[0]);
-  g += e;
-  h += HashLen16(x, f);
-  e = HashLen16(a, d) + g;
-  z = HashLen16(b, c) + a;
-  y = HashLen16(g, h) + c;
-  result[0] = e + z + y + x;
-  a = ShiftMix((a + y) * k0) * k0 + b;
-  result[1] += a + result[0];
-  a = ShiftMix(a * k0) * k0 + c;
-  result[2] = a + result[1];
-  a = ShiftMix((a + e) * k0) * k0;
-  result[3] = a + result[2];
-}
-
-// Requires len < 240.
-static void CityHashCrc256Short(const char *s, size_t len, uint64 *result) {
-  char buf[240];
-  memcpy(buf, s, len);
-  memset(buf + len, 0, 240 - len);
-  CityHashCrc256Long(buf, 240, ~static_cast<uint32>(len), result);
-}
-
-void CityHashCrc256(const char *s, size_t len, uint64 *result) {
-  if (LIKELY(len >= 240)) {
-    CityHashCrc256Long(s, len, 0, result);
-  } else {
-    CityHashCrc256Short(s, len, result);
-  }
-}
-
-uint128 CityHashCrc128WithSeed(const char *s, size_t len, uint128 seed) {
-  if (len <= 900) {
-    return CityHash128WithSeed(s, len, seed);
-  } else {
-    uint64 result[4];
-    CityHashCrc256(s, len, result);
-    uint64 u = Uint128High64(seed) + result[0];
-    uint64 v = Uint128Low64(seed) + result[1];
-    return uint128(HashLen16(u, v + result[2]),
-                   HashLen16(Rotate(v, 32), u * k0 + result[3]));
-  }
-}
-
-uint128 CityHashCrc128(const char *s, size_t len) {
-  if (len <= 900) {
-    return CityHash128(s, len);
-  } else {
-    uint64 result[4];
-    CityHashCrc256(s, len, result);
-    return uint128(result[2], result[3]);
-  }
-}
-
->>>>>>> 242b4549
-#endif
+#endif