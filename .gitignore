<<<<<<< HEAD
## Linux related
*.a
*.in
*.la
*.lo
*.log
*.o
*.out
*.trs
*~
.DS_Store
.deps
.libs
Makefile
aclocal.m4
autom4te.cache
cityhash_unittest
compile
config.guess
config.h
config.log
config.status
config.sub
config.sub
configure
depcomp
depcomp
examples/count_freq
examples/hellohash
examples/nested_table
install-sh
libtool
libtool.m4
lt*.m4
ltmain.sh
missing
stamp-h1
test-driver

## Visual Studio temporary files, build results, and files.

# User-specific files
*.suo
*.user
*.userosscache
*.sln.docstates

# User-specific files (MonoDevelop/Xamarin Studio)
*.userprefs

# Build results
[Dd]ebug/
[Dd]ebugPublic/
[Rr]elease/
[Rr]eleases/
x64/
x86/
build/
bld/
[Bb]in/
[Oo]bj/

# Visual Studio 2015 cache/options directory
.vs/

# MSTest test Results
[Tt]est[Rr]esult*/
[Bb]uild[Ll]og.*

# NUNIT
*.VisualState.xml
TestResult.xml

# Build Results of an ATL Project
[Dd]ebugPS/
[Rr]eleasePS/
dlldata.c

# DNX
project.lock.json
artifacts/

*_i.c
*_p.c
*_i.h
*.ilk
*.meta
*.obj
*.pch
*.pdb
*.pgc
*.pgd
*.rsp
*.sbr
*.tlb
*.tli
*.tlh
*.tmp
*.tmp_proj
*.log
*.vspscc
*.vssscc
.builds
*.pidb
*.svclog
*.scc

# Chutzpah Test files
_Chutzpah*

# Visual C++ cache files
ipch/
*.aps
*.ncb
*.opendb
*.opensdf
*.sdf
*.cachefile

# Visual Studio profiler
*.psess
*.vsp
*.vspx

# TFS 2012 Local Workspace
$tf/

# Guidance Automation Toolkit
*.gpState

# ReSharper is a .NET coding add-in
_ReSharper*/
*.[Rr]e[Ss]harper
*.DotSettings.user

# JustCode is a .NET coding add-in
.JustCode

# TeamCity is a build add-in
_TeamCity*

# DotCover is a Code Coverage Tool
*.dotCover

# NCrunch
_NCrunch_*
.*crunch*.local.xml

# MightyMoose
*.mm.*
AutoTest.Net/

# Web workbench (sass)
.sass-cache/

# Installshield output folder
[Ee]xpress/

# DocProject is a documentation generator add-in
DocProject/buildhelp/
DocProject/Help/*.HxT
DocProject/Help/*.HxC
DocProject/Help/*.hhc
DocProject/Help/*.hhk
DocProject/Help/*.hhp
DocProject/Help/Html2
DocProject/Help/html

# Click-Once directory
publish/

# Publish Web Output
*.[Pp]ublish.xml
*.azurePubxml
## TODO: Comment the next line if you want to checkin your
## web deploy settings but do note that will include unencrypted
## passwords
#*.pubxml

*.publishproj

# NuGet Packages
*.nupkg
# The packages folder can be ignored because of Package Restore
**/packages/*
# except build/, which is used as an MSBuild target.
!**/packages/build/
# Uncomment if necessary however generally it will be regenerated when needed
#!**/packages/repositories.config

# Windows Azure Build Output
csx/
*.build.csdef

# Windows Store app package directory
AppPackages/

# Visual Studio cache files
# files ending in .cache can be ignored
*.[Cc]ache
# but keep track of directories ending in .cache
!*.[Cc]ache/

# Others
ClientBin/
[Ss]tyle[Cc]op.*
~$*
*~
*.dbmdl
*.dbproj.schemaview
*.pfx
*.publishsettings
node_modules/
orleans.codegen.cs

# RIA/Silverlight projects
Generated_Code/

# Backup & report files from converting an old project file
# to a newer Visual Studio version. Backup files are not needed,
# because we have git ;-)
_UpgradeReport_Files/
Backup*/
UpgradeLog*.XML
UpgradeLog*.htm

# SQL Server files
*.mdf
*.ldf

# Business Intelligence projects
*.rdl.data
*.bim.layout
*.bim_*.settings

# Microsoft Fakes
FakesAssemblies/

# Node.js Tools for Visual Studio
.ntvs_analysis.dat

# Visual Studio 6 build log
*.plg

# Visual Studio 6 workspace options file
*.opt

# LightSwitch generated files
GeneratedArtifacts/
_Pvt_Extensions/
ModelManifest.xml
=======
*.a
*.in
*.la
*.lo
*.log
*.o
*.out
*.trs
*~
.DS_Store
.deps
.libs
Makefile
aclocal.m4
autom4te.cache
cityhash_unittest
compile
config.guess
config.h
config.log
config.status
config.sub
config.sub
configure
depcomp
depcomp
examples/count_freq
examples/hellohash
examples/nested_table
install-sh
libtool
libtool.m4
lt*.m4
ltmain.sh
missing
stamp-h1
test-driver
>>>>>>> 242b4549
<|MERGE_RESOLUTION|>--- conflicted
+++ resolved
@@ -1,4 +1,3 @@
-<<<<<<< HEAD
 ## Linux related
 *.a
 *.in
@@ -36,7 +35,7 @@
 ltmain.sh
 missing
 stamp-h1
-test-driver
+test-driver
 
 ## Visual Studio temporary files, build results, and files.
 
@@ -249,43 +248,4 @@
 # LightSwitch generated files
 GeneratedArtifacts/
 _Pvt_Extensions/
-ModelManifest.xml
-=======
-*.a
-*.in
-*.la
-*.lo
-*.log
-*.o
-*.out
-*.trs
-*~
-.DS_Store
-.deps
-.libs
-Makefile
-aclocal.m4
-autom4te.cache
-cityhash_unittest
-compile
-config.guess
-config.h
-config.log
-config.status
-config.sub
-config.sub
-configure
-depcomp
-depcomp
-examples/count_freq
-examples/hellohash
-examples/nested_table
-install-sh
-libtool
-libtool.m4
-lt*.m4
-ltmain.sh
-missing
-stamp-h1
-test-driver
->>>>>>> 242b4549
+ModelManifest.xml