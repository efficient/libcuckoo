/** \file */

#ifndef _CUCKOOHASH_MAP_HH
#define _CUCKOOHASH_MAP_HH

#include <algorithm>
#include <array>
#include <atomic>
#include <bitset>
#include <cassert>
#include <chrono>
#include <cmath>
#include <cstdint>
#include <cstdlib>
#include <cstring>
#include <functional>
#include <iterator>
#include <limits>
#include <list>
#include <memory>
#include <mutex>
#include <stdexcept>
#include <thread>
#include <tuple>
#include <type_traits>
#ifndef _WIN32
#include <unistd.h>
#endif
#include <utility>
#include <vector>
#include <iostream>

#include "cuckoohash_config.hh"
#include "cuckoohash_util.hh"
#include "lazy_array.hh"
#include "default_hasher.hh"

//! cuckoohash_map is the hash table class.
template < class Key,
class T,
class Hash = DefaultHasher<Key>,
class Pred = std::equal_to<Key>,
class Alloc = std::allocator<std::pair<const Key, T>>,
  size_t SLOT_PER_BUCKET = DEFAULT_SLOT_PER_BUCKET
>
class cuckoohash_map {
public:
  //! key_type is the type of keys.
  typedef Key                     key_type;
  //! value_type is the type of key-value pairs.
  typedef std::pair<const Key, T> value_type;
  //! mapped_type is the type of values.
  typedef T                       mapped_type;
  //! hasher is the type of the hash function.
  typedef Hash                    hasher;
  //! key_equal is the type of the equality predicate.
  typedef Pred                    key_equal;
  //! allocator_type is the type of the allocator
  typedef Alloc                   allocator_type;

  //! slot_per_bucket is the number of items each bucket in the table can hold
  static const size_t slot_per_bucket = SLOT_PER_BUCKET;

  //! For any update operations, the callable passed in must be convertible to
  //! the following type
  typedef std::function<void(mapped_type&)> updater_type;

  //! Class returned by operator[] which wraps an entry in the hash table.
  //! Note that this reference type behave somewhat differently from an STL
  //! map reference. Most importantly, running this operator will not insert a
  //! default key-value pair into the map if the given key is not already in
  //! the map.
  class reference {
    // Note that this implementation here is not exactly STL compliant. To
    // maintain performance and avoid hitting the hash table too many times,
    // The reference object is *lazy*. In other words,
    //
    //  - operator[] does not actually perform an insert. It returns a
    //    reference object pointing to the requested key.
    //  - On table[i] = val // reference::operator=(mapped_type)
    //    an update / insert is called
    //  - On table[i] = table[j] // reference::operator=(const reference&)
    //    an update / insert is called with the value of table[j]
    //  - On val = table[i] // operator mapped_type()
    //    a find is called
    //  - On table[i] (i.e. no operation performed)
    //    the destructor is called immediately (reference::~reference())
    //    and nothing happens.
  public:
    //! Delete the default constructor, which should never be used
    reference() = delete;

    //! Casting to \p mapped_type runs a find for the stored key. If the
    //! find fails, it will thrown an exception.
    operator mapped_type() const {
      return owner_.find(key_);
    }

    //! The assignment operator will first try to update the value at the
    //! reference's key. If the key isn't in the table, it will insert the
    //! key with \p val.
    reference& operator=(const mapped_type& val) {
      owner_.upsert(
        key_, [&val](mapped_type& v) { v = val; }, val);
      return *this;
    }

    //! The copy assignment operator doesn't actually copy the passed-in
    //! reference. Instead, it has the same behavior as operator=(const
    //! mapped_type& val).
    reference& operator=(const reference& ref) {
      *this = (mapped_type)ref;
      return *this;
    }

  private:
    // private constructor which initializes the owner and key
    reference(
      cuckoohash_map<Key, T, Hash, Pred, Alloc, slot_per_bucket>& owner,
      const key_type& key) : owner_(owner), key_(key) {}

    // reference to the hash map instance
    cuckoohash_map<Key, T, Hash, Pred, Alloc, slot_per_bucket>& owner_;
    // the referenced key
    const key_type& key_;

    // cuckoohash_map needs to call the private constructor
    friend class cuckoohash_map<Key, T, Hash, Pred, Alloc, slot_per_bucket>;
  };

  typedef const mapped_type const_reference;

  typedef char partial_t;

private:
  // Constants used internally

  // true if the key is small and simple, which means using partial keys for
  // lookup would probably slow us down
  static const bool is_simple =
    std::is_pod<key_type>::value && sizeof(key_type) <= 8;

  // We enable certain methods only if the mapped_type is copy-assignable
  static const bool value_copy_assignable = std::is_copy_assignable<
    mapped_type>::value;

  // number of locks in the locks array
  static const size_t kNumLocks = 1 << 16;

  // number of cores on the machine
  static size_t kNumCores() {
    static size_t cores = std::thread::hardware_concurrency();
    return cores;
  }

  // A fast, lightweight spinlock
  class spinlock {
    std::atomic_flag lock_;
  public:
    spinlock() {
      lock_.clear();
    }

<<<<<<< HEAD
    inline void lock() {
      while (lock_.test_and_set(std::memory_order_acquire));
    }
=======
    // The type of the locks container
    static_assert(LOCK_ARRAY_GRANULARITY >= 0 && LOCK_ARRAY_GRANULARITY <= 16,
                  "LOCK_ARRAY_GRANULARITY constant must be between 0 and 16,"
                  " inclusive");
    typedef lazy_array<
        16 - LOCK_ARRAY_GRANULARITY, LOCK_ARRAY_GRANULARITY,
        spinlock,
        typename allocator_type::template rebind<spinlock>::other> locks_t;

    // The type of the expansion lock
    typedef std::mutex expansion_lock_t;

    // cacheint is a cache-aligned atomic integer type.
    struct cacheint {
        std::atomic<size_t> num;
        cacheint(): num(0) {}
        cacheint(size_t x): num(x) {}
        cacheint(const cacheint& x): num(x.num.load()) {}
        cacheint(cacheint&& x): num(x.num.load()) {}
        cacheint& operator=(const cacheint& x) {
            num = x.num.load();
            return *this;
        }
        cacheint& operator=(const cacheint&& x) {
            num = x.num.load();
            return *this;
        }
    } __attribute__((aligned(64)));
>>>>>>> be7c3994

    inline void unlock() {
      lock_.clear(std::memory_order_release);
    }

    inline bool try_lock() {
      return !lock_.test_and_set(std::memory_order_acquire);
    }
  };

  typedef enum {
    ok,
    failure,
    failure_key_not_found,
    failure_key_duplicated,
    failure_table_full,
    failure_under_expansion,
  } cuckoo_status;

  // The Bucket type holds slot_per_bucket partial keys, key-value pairs, and
  // a occupied bitset, which indicates whether the slot at the given bit
  // index is in the table or not. It uses aligned_storage arrays to store the
  // keys and values to allow constructing and destroying key-value pairs in
  // place. Internally, the values are stored without the const qualifier in
  // the key, to enable modifying bucket memory.
  typedef std::pair<Key, T> storage_value_type;
  class Bucket {
  private:
    std::array<partial_t, slot_per_bucket> partials_;
    std::bitset<slot_per_bucket> occupied_;
    std::array<typename std::aligned_storage<
      sizeof(storage_value_type),
      alignof(storage_value_type)>::type,
      slot_per_bucket> kvpairs_;

  public:
    const partial_t& partial(size_t ind) const {
      return partials_[ind];
    }

    partial_t& partial(size_t ind) {
      return partials_[ind];
    }

    const value_type& kvpair(size_t ind) const {
      return *static_cast<const value_type*>(
        static_cast<const void*>(&kvpairs_[ind]));
    }

    value_type& kvpair(size_t ind) {
      return *static_cast<value_type*>(
        static_cast<void*>(&kvpairs_[ind]));
    }

<<<<<<< HEAD
    storage_value_type& storage_kvpair(size_t ind) {
      return *static_cast<storage_value_type*>(
        static_cast<void*>(&kvpairs_[ind]));
=======
    //! contains searches through the table for \p key, and returns true if it
    //! finds it in the table, and false otherwise.
    bool contains(const key_type& key) const {
        size_t hv = hashed_key(key);
        auto b = snapshot_and_lock_two(hv);
        const bool result = cuckoo_contains(key, hv, b.i[0], b.i[1]);
        return result;
    }

    /**
     * Puts the given key-value pair into the table. If the key cannot be placed
     * in the table, it may be automatically expanded to fit more items.
     *
     * @param key the key to insert into the table
     * @param val the value to insert
     * @return true if the insertion succeeded, false if there was a duplicate
     * key
     * @throw libcuckoo_load_factor_too_low if the load factor is below the
     * minimum_load_factor threshold, if expansion is required
     * @throw libcuckoo_maximum_hashpower_exceeded if expansion is required
     * beyond the maximum hash power, if one was set
     */
    template <typename K, typename... Args>
    bool insert(K&& key, Args&&... val) {
        return cuckoo_insert_loop(hashed_key(key), std::forward<K>(key),
                                  std::forward<Args>(val)...);
    }

    //! erase removes \p key and it's associated value from the table, calling
    //! their destructors. If \p key is not there, it returns false, otherwise
    //! it returns true.
    bool erase(const key_type& key) {
        size_t hv = hashed_key(key);
        auto b = snapshot_and_lock_two(hv);
        const cuckoo_status st = cuckoo_delete(key, hv, b.i[0], b.i[1]);
        return (st == ok);
    }

    //! update changes the value associated with \p key to \p val. If \p key is
    //! not there, it returns false, otherwise it returns true.
    template <typename V>
    bool update(const key_type& key, V&& val) {
        size_t hv = hashed_key(key);
        auto b = snapshot_and_lock_two(hv);
        const cuckoo_status st = cuckoo_update(hv, b.i[0], b.i[1],
                                               key, std::forward<V>(val));
        return (st == ok);
    }

    //! update_fn changes the value associated with \p key with the function \p
    //! fn. \p fn will be passed one argument of type \p mapped_type& and can
    //! modify the argument as desired, returning nothing. If \p key is not
    //! there, it returns false, otherwise it returns true.
    template <typename Updater>
    typename std::enable_if<
        std::is_convertible<Updater, updater_type>::value,
        bool>::type update_fn(const key_type& key, Updater fn) {
        size_t hv = hashed_key(key);
        auto b = snapshot_and_lock_two(hv);
        const cuckoo_status st = cuckoo_update_fn(key, fn, hv, b.i[0], b.i[1]);
        return (st == ok);
    }

    //! upsert is a combination of update_fn and insert. It first tries updating
    //! the value associated with \p key using \p fn. If \p key is not in the
    //! table, then it runs an insert with \p key and \p val. It will always
    //! succeed, since if the update fails and the insert finds the key already
    //! inserted, it can retry the update.
    template <typename Updater, typename K, typename... Args>
    typename std::enable_if<
        std::is_convertible<Updater, updater_type>::value,
        void>::type upsert(K&& key, Updater fn, Args&&... val) {
        size_t hv = hashed_key(key);
        cuckoo_status st;
        do {
            auto b = snapshot_and_lock_two(hv);
            size_t hp = get_hashpower();
            st = cuckoo_update_fn(key, fn, hv, b.i[0], b.i[1]);
            if (st == ok) {
                break;
            }

            // We run an insert, since the update failed. Since we already have
            // the locks, we don't run cuckoo_insert_loop immediately, to avoid
            // releasing and re-grabbing the locks. Recall, that the locks will
            // be released at the end of this call to cuckoo_insert.
            st = cuckoo_insert(hv, std::move(b), std::forward<K>(key),
                               std::forward<Args>(val)...);
            if (st == failure_table_full) {
                cuckoo_fast_double(hp);
                // Retry until the insert doesn't fail due to expansion.
                if (cuckoo_insert_loop(hv, std::forward<K>(key),
                                       std::forward<Args>(val)...)) {
                    break;
                }
                // The only valid reason for failure is a duplicate key. In this
                // case, we retry the entire upsert operation.
            }
        } while (st != ok);
    }

    /**
     * Resizes the table to the given hashpower. If this hashpower is not larger
     * than the current hashpower, then it decreases the hashpower to the
     * maximum of the specified value and the smallest hashpower that can hold
     * all the elements currently in the table.
     *
     * @param n the hashpower to set for the table
     * @return true if the table changed size, false otherwise
     * @throw libcuckoo_maximum_hashpower_exceeded if the specified hashpower is
     * greater than the maximum, if one was set
     */
    bool rehash(size_t n) {
        size_t hp = get_hashpower();
        if (n == hp) {
            return false;
        }
        return cuckoo_expand_simple(n, n > hp) == ok;
    }

    /**
     * Reserve enough space in the table for the given number of elements. If
     * the table can already hold that many elements, the function will shrink
     * the table to the smallest hashpower that can hold the maximum of the
     * specified amount and the current table size.
     *
     * @param n the number of elements to reserve space for
     * @return true if the size of the table changed, false otherwise
     * @throw libcuckoo_maximum_hashpower_exceeded if the specified hashpower is
     * greater than the maximum, if one was set
     */
    bool reserve(size_t n) {
        size_t hp = get_hashpower();
        size_t new_hp = reserve_calc(n);
        if (new_hp == hp) {
            return false;
        }
        return cuckoo_expand_simple(new_hp, new_hp > hp) == ok;
>>>>>>> be7c3994
    }

    bool occupied(size_t ind) const {
      return occupied_[ind];
    }

    const key_type& key(size_t ind) const {
      return kvpair(ind).first;
    }

    const mapped_type& val(size_t ind) const {
      return kvpair(ind).second;
    }

    mapped_type& val(size_t ind) {
      return kvpair(ind).second;
    }

    template <class... Args>
    void setKV(size_t ind, Args&&... args) {
      static allocator_type pair_allocator;
      occupied_[ind] = true;
      pair_allocator.construct(&storage_kvpair(ind),
                               std::forward<Args>(args)...);
    }

    void eraseKV(size_t ind) {
      occupied_[ind] = false;
      (&kvpair(ind))->~value_type();
    }

    void clear() {
      for (size_t i = 0; i < slot_per_bucket; ++i) {
        if (occupied(i)) {
          eraseKV(i);
        }
      }
    }

    ~Bucket() {
      clear();
    }

<<<<<<< HEAD
    // Moves the item in b1[slot1] into b2[slot2] without copying
    static void move_to_bucket(
      Bucket& b1, size_t slot1,
      Bucket& b2, size_t slot2) {
      assert(b1.occupied(slot1));
      assert(!b2.occupied(slot2));
      b2.setKV(slot2, std::move(b1.storage_kvpair(slot1)));
      b2.partial(slot2) = b1.partial(slot1);
      b1.occupied_.reset(slot1);
      b2.occupied_.set(slot2);
=======
    // A resource manager which releases all the locks upon destruction. It can
    // only be moved, not copied.
    class AllUnlocker {
    private:
        // If nullptr, do nothing
        locks_t* locks_;
    public:
        AllUnlocker(locks_t* locks): locks_(locks) {}

        AllUnlocker(const AllUnlocker&) = delete;
        AllUnlocker(AllUnlocker&& au) : locks_(au.locks_) {
            au.locks_ = nullptr;
        }

        AllUnlocker& operator=(const AllUnlocker&) = delete;
        AllUnlocker& operator=(AllUnlocker&& au) {
            locks_ = au.locks_;
            au.locks_ = nullptr;
        }

        void deactivate() {
            locks_ = nullptr;
        }

        void release() {
            if (locks_) {
                for (size_t i = 0; i < locks_->allocated_size(); ++i) {
                    (*locks_)[i].unlock();
                }
                deactivate();
            }
        }

        ~AllUnlocker() {
            release();
        }
    };

    // snapshot_and_lock_all takes all the locks, and returns a deleter object,
    // that releases the locks upon destruction. Note that after taking all the
    // locks, it is okay to change the buckets_ vector and the hashpower_, since
    // no other threads should be accessing the buckets.
    AllUnlocker snapshot_and_lock_all() const noexcept {
        for (size_t i = 0; i < locks_.allocated_size(); ++i) {
            locks_[i].lock();
        }
        return AllUnlocker(&locks_);
    }

    // lock_ind converts an index into buckets to an index into locks.
    static inline size_t lock_ind(const size_t bucket_ind) {
        return bucket_ind & (kNumLocks - 1);
    }

    // hashsize returns the number of buckets corresponding to a given
    // hashpower.
    static inline size_t hashsize(const size_t hp) {
        return 1U << hp;
    }

    // hashmask returns the bitmask for the buckets array corresponding to a
    // given hashpower.
    static inline size_t hashmask(const size_t hp) {
        return hashsize(hp) - 1;
    }

    // hashed_key hashes the given key.
    static inline size_t hashed_key(const key_type &key) {
        return hashfn()(key);
    }

    // index_hash returns the first possible bucket that the given hashed key
    // could be.
    static inline size_t index_hash(const size_t hp, const size_t hv) {
        return hv & hashmask(hp);
    }

    // alt_index returns the other possible bucket that the given hashed key
    // could be. It takes the first possible bucket as a parameter. Note that
    // this function will return the first possible bucket if index is the
    // second possible bucket, so alt_index(ti, partial, alt_index(ti, partial,
    // index_hash(ti, hv))) == index_hash(ti, hv).
    static inline size_t alt_index(const size_t hp, const partial_t partial,
                                   const size_t index) {
        // ensure tag is nonzero for the multiply.
        const partial_t nonzero_tag = (partial >> 1 << 1) + 1;
        // 0xc6a4a7935bd1e995 is the hash constant from 64-bit MurmurHash2
        const size_t hash_of_tag = nonzero_tag * 0xc6a4a7935bd1e995;
        return (index ^ hash_of_tag) & hashmask(hp);
    }

    // partial_key returns a partial_t representing the upper sizeof(partial_t)
    // bytes of the hashed key. This is used for partial-key cuckoohashing, and
    // for finding the alternate bucket of that a key hashes to.
    static inline partial_t partial_key(const size_t hv) {
        return (partial_t)(hv >> ((sizeof(size_t)-sizeof(partial_t)) * 8));
    }

    // A constexpr version of pow that we can use for static_asserts
    static constexpr size_t const_pow(size_t a, size_t b) {
        return (b == 0) ? 1 : a * const_pow(a, b - 1);
    }

    // The maximum number of items in a BFS path.
    static const uint8_t MAX_BFS_PATH_LEN = 5;

    // CuckooRecord holds one position in a cuckoo path. Since cuckoopath
    // elements only define a sequence of alternate hashings for different hash
    // values, we only need to keep track of the hash values being moved, rather
    // than the keys themselves.
    typedef struct {
        size_t bucket;
        size_t slot;
        size_t hv;
    } CuckooRecord;

    typedef std::array<CuckooRecord, MAX_BFS_PATH_LEN> CuckooRecords;

    // b_slot holds the information for a BFS path through the table
    struct b_slot {
        // The bucket of the last item in the path
        size_t bucket;
        // a compressed representation of the slots for each of the buckets in
        // the path. pathcode is sort of like a base-slot_per_bucket number, and
        // we need to hold at most MAX_BFS_PATH_LEN slots. Thus we need the
        // maximum pathcode to be at least slot_per_bucket^(MAX_BFS_PATH_LEN)
        size_t pathcode;
        static_assert(const_pow(slot_per_bucket, MAX_BFS_PATH_LEN) <
                      std::numeric_limits<decltype(pathcode)>::max(),
                      "pathcode may not be large enough to encode a cuckoo"
                      " path");
        // The 0-indexed position in the cuckoo path this slot occupies. It must
        // be less than MAX_BFS_PATH_LEN, and also able to hold negative values.
        int_fast8_t depth;
        static_assert(MAX_BFS_PATH_LEN - 1 <=
                      std::numeric_limits<decltype(depth)>::max(),
                      "The depth type must able to hold a value of"
                      " MAX_BFS_PATH_LEN - 1");
        static_assert(-1 >= std::numeric_limits<decltype(depth)>::min(),
                      "The depth type must be able to hold a value of -1");
        b_slot() {}
        b_slot(const size_t b, const size_t p, const decltype(depth) d)
            : bucket(b), pathcode(p), depth(d) {
            assert(d < MAX_BFS_PATH_LEN);
        }
    } __attribute__((__packed__));

    // b_queue is the queue used to store b_slots for BFS cuckoo hashing.
    class b_queue {
        // The maximum size of the BFS queue. Note that unless it's less than
        // SLOT_PER_BUCKET^MAX_BFS_PATH_LEN, it won't really mean anything.
        static const size_t MAX_CUCKOO_COUNT = 512;
        static_assert((MAX_CUCKOO_COUNT & (MAX_CUCKOO_COUNT - 1)) == 0,
                      "MAX_CUCKOO_COUNT should be a power of 2");
        // A circular array of b_slots
        b_slot slots[MAX_CUCKOO_COUNT];
        // The index of the head of the queue in the array
        size_t first;
        // One past the index of the last item of the queue in the array.
        size_t last;

        // returns the index in the queue after ind, wrapping around if
        // necessary.
        size_t increment(size_t ind) {
            return (ind + 1) & (MAX_CUCKOO_COUNT - 1);
        }

    public:
        b_queue() : first(0), last(0) {}

        void enqueue(b_slot x) {
            assert(!full());
            slots[last] = x;
            last = increment(last);
        }

        b_slot dequeue() {
            assert(!empty());
            b_slot& x = slots[first];
            first = increment(first);
            return x;
        }

        bool empty() {
            return first == last;
        }

        bool full() {
            return increment(last) == first;
        }
    } __attribute__((__packed__));

    // slot_search searches for a cuckoo path using breadth-first search. It
    // starts with the i1 and i2 buckets, and, until it finds a bucket with an
    // empty slot, adds each slot of the bucket in the b_slot. If the queue runs
    // out of space, it fails.
    //
    // throws hashpower_changed if it changed during the search
    b_slot slot_search(const size_t hp, const size_t i1,
                       const size_t i2) {
        b_queue q;
        // The initial pathcode informs cuckoopath_search which bucket the path
        // starts on
        q.enqueue(b_slot(i1, 0, 0));
        q.enqueue(b_slot(i2, 1, 0));
        while (!q.full() && !q.empty()) {
            b_slot x = q.dequeue();
            // Picks a (sort-of) random slot to start from
            size_t starting_slot = x.pathcode % slot_per_bucket;
            for (size_t i = 0; i < slot_per_bucket && !q.full();
                 ++i) {
                size_t slot = (starting_slot + i) % slot_per_bucket;
                OneBucket ob = lock_one(hp, x.bucket);
                Bucket& b = buckets_[x.bucket];
                if (!b.occupied(slot)) {
                    // We can terminate the search here
                    x.pathcode = x.pathcode * slot_per_bucket + slot;
                    return x;
                }

                // If x has less than the maximum number of path components,
                // create a new b_slot item, that represents the bucket we would
                // have come from if we kicked out the item at this slot.
                const partial_t partial = b.partial(slot);
                if (x.depth < MAX_BFS_PATH_LEN - 1) {
                    b_slot y(alt_index(hp, partial, x.bucket),
                             x.pathcode * slot_per_bucket + slot, x.depth+1);
                    q.enqueue(y);
                }
            }
        }
        // We didn't find a short-enough cuckoo path, so the queue ran out of
        // space. Return a failure value.
        return b_slot(0, 0, -1);
>>>>>>> be7c3994
    }
  };

<<<<<<< HEAD
  // The type of the buckets container
  typedef std::vector<
    Bucket, typename allocator_type::template rebind<Bucket>::other>
    buckets_t;
=======
    // cuckoopath_search finds a cuckoo path from one of the starting buckets to
    // an empty slot in another bucket. It returns the depth of the discovered
    // cuckoo path on success, and -1 on failure. Since it doesn't take locks on
    // the buckets it searches, the data can change between this function and
    // cuckoopath_move. Thus cuckoopath_move checks that the data matches the
    // cuckoo path before changing it.
    //
    // throws hashpower_changed if it changed during the search
    int cuckoopath_search(const size_t hp,
                          CuckooRecords& cuckoo_path,
                          const size_t i1, const size_t i2) {
        b_slot x = slot_search(hp, i1, i2);
        if (x.depth == -1) {
            return -1;
        }
        // Fill in the cuckoo path slots from the end to the beginning
        for (int i = x.depth; i >= 0; i--) {
            cuckoo_path[i].slot = x.pathcode % slot_per_bucket;
            x.pathcode /= slot_per_bucket;
        }
        // Fill in the cuckoo_path buckets and keys from the beginning to the
        // end, using the final pathcode to figure out which bucket the path
        // starts on. Since data could have been modified between slot_search
        // and the computation of the cuckoo path, this could be an invalid
        // cuckoo_path.
        CuckooRecord& first = cuckoo_path[0];
        if (x.pathcode == 0) {
            first.bucket = i1;
        } else {
            assert(x.pathcode == 1);
            first.bucket = i2;
        }
        {
            OneBucket ob = lock_one(hp, first.bucket);
            Bucket& b = buckets_[first.bucket];
            if (!b.occupied(first.slot)) {
                // We can terminate here
                return 0;
            }
            first.hv = hashed_key(b.key(first.slot));
        }
        for (int i = 1; i <= x.depth; ++i) {
            CuckooRecord& curr = cuckoo_path[i];
            CuckooRecord& prev = cuckoo_path[i-1];
            assert(prev.bucket == index_hash(hp, prev.hv) ||
                   prev.bucket == alt_index(hp, partial_key(prev.hv),
                                            index_hash(hp, prev.hv)));
            // We get the bucket that this slot is on by computing the alternate
            // index of the previous bucket
            curr.bucket = alt_index(hp, partial_key(prev.hv), prev.bucket);
            OneBucket ob = lock_one(hp, curr.bucket);
            Bucket& b = buckets_[curr.bucket];
            if (!b.occupied(curr.slot)) {
                // We can terminate here
                return i;
            }
            curr.hv = hashed_key(b.key(curr.slot));
        }
        return x.depth;
    }
>>>>>>> be7c3994

  // The type of the locks container
  static_assert(LOCK_ARRAY_GRANULARITY >= 0 && LOCK_ARRAY_GRANULARITY <= 16,
                "LOCK_ARRAY_GRANULARITY constant must be between 0 and 16,"
                " inclusive");
  typedef lazy_array<
    16 - LOCK_ARRAY_GRANULARITY, LOCK_ARRAY_GRANULARITY,
    spinlock,
    typename allocator_type::template rebind<spinlock>::other> locks_t;

  // cacheint is a cache-aligned atomic integer type.
  struct cacheint {
    std::atomic<size_t> num;
    cacheint() : num(0) {}
    cacheint(size_t x) : num(x) {}
    cacheint(const cacheint& x) : num(x.num.load()) {}
    cacheint(cacheint&& x) : num(x.num.load()) {}
    cacheint& operator=(const cacheint& x) {
      num = x.num.load();
      return *this;
    }
    cacheint& operator=(const cacheint&& x) {
      num = x.num.load();
      return *this;
    }
  };

  // Helper methods to read and write hashpower_ with the correct memory
  // barriers
  size_t get_hashpower() const {
    return hashpower_.load(std::memory_order_acquire);
  }

  void set_hashpower(size_t val) {
    hashpower_.store(val, std::memory_order_release);
  }

  // get_counterid returns the counterid for the current thread.
  static inline int get_counterid() {
    // counterid stores the per-thread counter index of each thread. Each
    // counter value corresponds to a core on the machine.
    static  int counterid = -1;

    if (counterid < 0) {
      counterid = rand() % kNumCores();
    }
    return counterid;
  }

  // reserve_calc takes in a parameter specifying a certain number of slots
  // for a table and returns the smallest hashpower that will hold n elements.
  static size_t reserve_calc(size_t n) {
    double nhd = ceil(log2((double)n / (double)slot_per_bucket));
    size_t new_hp = (size_t)(nhd <= 0 ? 1.0 : nhd);
    assert(n <= hashsize(new_hp) * slot_per_bucket);
    return new_hp;
  }

  // hashfn returns an instance of the hash function
  static hasher hashfn() {
    static hasher hash;
    return hash;
  }

  // eqfn returns an instance of the equality predicate
  static key_equal eqfn() {
    static key_equal eq;
    return eq;
  }

<<<<<<< HEAD
public:
  /**
   * Creates a new cuckohash_map instance
   *
   * @param n the number of elements to reserve space for initially
   * @param mlf the minimum load factor required that the
   * table allows for automatic expansion.
   * @param mhp the maximum hashpower that the table can take on (pass in 0
   * for no limit)
   * @throw std::invalid_argument if the given minimum load factor is invalid,
   * or if the initial space exceeds the maximum hashpower
   */
  cuckoohash_map(size_t n = DEFAULT_SIZE,
                 double mlf = DEFAULT_MINIMUM_LOAD_FACTOR,
                 size_t mhp = NO_MAXIMUM_HASHPOWER) {
    minimum_load_factor(mlf);
    maximum_hashpower(mhp);
    size_t hp = reserve_calc(n);
    if (mhp != NO_MAXIMUM_HASHPOWER && hp > mhp) {
      throw std::invalid_argument(
        "hashpower for initial size " + std::to_string(hp) +
        " is greater than the maximum hashpower");
    }
    set_hashpower(hp);
    buckets_.resize(hashsize(hp));
    locks_.allocate(std::min(locks_t::size(), hashsize(hp)));
    num_inserts_.resize(kNumCores(), 0);
    num_deletes_.resize(kNumCores(), 0);
  }

  //! clear removes all the elements in the hash table, calling their
  //! destructors.
  void clear() noexcept {
    auto unlocker = snapshot_and_lock_all();
    cuckoo_clear();
  }

  //! size returns the number of items currently in the hash table. Since it
  //! doesn't lock the table, elements can be inserted during the computation,
  //! so the result may not necessarily be exact.
  size_t size() const noexcept {
    return cuckoo_size();
  }

  //! empty returns true if the table is empty.
  bool empty() const noexcept {
    return size() == 0;
  }

  //! hashpower returns the hashpower of the table, which is
  //! log<SUB>2</SUB>(the number of buckets).
  size_t hashpower() const noexcept {
    return get_hashpower();
  }

  //! bucket_count returns the number of buckets in the table.
  size_t bucket_count() const noexcept {
    return hashsize(get_hashpower());
  }

  //! load_factor returns the ratio of the number of items in the table to the
  //! total number of available slots in the table.
  double load_factor() const noexcept {
    return cuckoo_loadfactor(get_hashpower());
  }

  /**
   * Sets the minimum load factor allowed for automatic expansions. If an
   * expansion is needed when the load factor of the table is lower than this
   * threshold, the libcuckoo_load_factor_too_low exception is thrown.
   *
   * @param mlf the load factor to set the minimum to
   * @throw std::invalid_argument if the given load factor is less than 0.0
   * or greater than 1.0
   */
  void minimum_load_factor(const double mlf) {
    if (mlf < 0.0) {
      throw std::invalid_argument(
        "load factor " + std::to_string(mlf) + " cannot be "
        " less than 0");
    } else if (mlf > 1.0) {
      throw std::invalid_argument(
        "load factor " + std::to_string(mlf) + " cannot be "
        " greater than 1");
    }
    minimum_load_factor_.store(mlf, std::memory_order_release);
  }

  /**
   * @return the minimum load factor of the table
   */
  double minimum_load_factor() noexcept {
    return minimum_load_factor_.load(std::memory_order_acquire);
  }

  /**
   * Sets the maximum hashpower the table can be. If set to \ref
   * NO_MAXIMUM_HASHPOWER, there will be no limit on the hashpower.
   *
   * @param mhp the hashpower to set the maximum to
   */
  void maximum_hashpower(size_t mhp) noexcept {
    maximum_hashpower_.store(mhp, std::memory_order_release);
  }

  /**
   * @return the maximum hashpower of the table
   */
  size_t maximum_hashpower() noexcept {
    return maximum_hashpower_.load(std::memory_order_acquire);
  }

  //! find searches through the table for \p key, and stores the associated
  //! value it finds in \p val. must be copy assignable.
  bool find(const key_type& key, mapped_type& val) const {
    size_t hv = hashed_key(key);
    auto b = snapshot_and_lock_two(hv);
    const cuckoo_status st = cuckoo_find(key, val, hv, b.i[0], b.i[1]);
    return (st == ok);
  }

  //! This version of find does the same thing as the two-argument version,
  //! except it returns the value it finds, throwing an \p std::out_of_range
  //! exception if the key isn't in the table.
  mapped_type find(const key_type& key) const {
    mapped_type val;
    bool done = find(key, val);
    if (done) {
      return val;
    } else {
      throw std::out_of_range("key not found in table");
    }
  }

  //! contains searches through the table for \p key, and returns true if it
  //! finds it in the table, and false otherwise.
  bool contains(const key_type& key) const {
    size_t hv = hashed_key(key);
    auto b = snapshot_and_lock_two(hv);
    const bool result = cuckoo_contains(key, hv, b.i[0], b.i[1]);
    return result;
  }

  /**
   * Puts the given key-value pair into the table. If the key cannot be placed
   * in the table, it may be automatically expanded to fit more items.
   *
   * @param key the key to insert into the table
   * @param val the value to insert
   * @return true if the insertion succeeded, false if there was a duplicate
   * key
   * @throw libcuckoo_load_factor_too_low if the load factor is below the
   * minimum_load_factor threshold, if expansion is required
   * @throw libcuckoo_maximum_hashpower_exceeded if expansion is required
   * beyond the maximum hash power, if one was set
   */
  template <typename K, typename... Args>
  bool insert(K&& key, Args&&... val) {
    return cuckoo_insert_loop(hashed_key(key), std::forward<K>(key),
                              std::forward<Args>(val)...);
  }

  //! erase removes \p key and it's associated value from the table, calling
  //! their destructors. If \p key is not there, it returns false, otherwise
  //! it returns true.
  bool erase(const key_type& key) {
    size_t hv = hashed_key(key);
    auto b = snapshot_and_lock_two(hv);
    const cuckoo_status st = cuckoo_delete(key, hv, b.i[0], b.i[1]);
    return (st == ok);
  }

  //! update changes the value associated with \p key to \p val. If \p key is
  //! not there, it returns false, otherwise it returns true.
  template <typename V>
  bool update(const key_type& key, V&& val) {
    size_t hv = hashed_key(key);
    auto b = snapshot_and_lock_two(hv);
    const cuckoo_status st = cuckoo_update(hv, b.i[0], b.i[1],
                                           key, std::forward<V>(val));
    return (st == ok);
  }

  //! update_fn changes the value associated with \p key with the function \p
  //! fn. \p fn will be passed one argument of type \p mapped_type& and can
  //! modify the argument as desired, returning nothing. If \p key is not
  //! there, it returns false, otherwise it returns true.
  template <typename Updater>
  typename std::enable_if<
    std::is_convertible<Updater, updater_type>::value,
    bool>::type update_fn(const key_type& key, Updater fn) {
    size_t hv = hashed_key(key);
    auto b = snapshot_and_lock_two(hv);
    const cuckoo_status st = cuckoo_update_fn(key, fn, hv, b.i[0], b.i[1]);
    return (st == ok);
  }

  //! upsert is a combination of update_fn and insert. It first tries updating
  //! the value associated with \p key using \p fn. If \p key is not in the
  //! table, then it runs an insert with \p key and \p val. It will always
  //! succeed, since if the update fails and the insert finds the key already
  //! inserted, it can retry the update.
  template <typename Updater, typename K, typename... Args>
  typename std::enable_if<
    std::is_convertible<Updater, updater_type>::value,
    void>::type upsert(K&& key, Updater fn, Args&&... val) {
    size_t hv = hashed_key(key);
    cuckoo_status st;
    do {
      auto b = snapshot_and_lock_two(hv);
      size_t hp = get_hashpower();
      st = cuckoo_update_fn(key, fn, hv, b.i[0], b.i[1]);
      if (st == ok) {
        break;
      }

      // We run an insert, since the update failed. Since we already have
      // the locks, we don't run cuckoo_insert_loop immediately, to avoid
      // releasing and re-grabbing the locks. Recall, that the locks will
      // be released at the end of this call to cuckoo_insert.
      st = cuckoo_insert(hv, std::move(b), std::forward<K>(key),
                         std::forward<Args>(val)...);
      if (st == failure_table_full) {
        cuckoo_expand_simple(hp + 1, true);
        // Retry until the insert doesn't fail due to expansion.
        if (cuckoo_insert_loop(hv, std::forward<K>(key),
                               std::forward<Args>(val)...)) {
          break;
        }
        // The only valid reason for failure is a duplicate key. In this
        // case, we retry the entire upsert operation.
      }
    } while (st != ok);
  }

  /**
   * Resizes the table to the given hashpower. If this hashpower is not larger
   * than the current hashpower, then it decreases the hashpower to the
   * maximum of the specified value and the smallest hashpower that can hold
   * all the elements currently in the table.
   *
   * @param n the hashpower to set for the table
   * @return true if the table changed size, false otherwise
   * @throw libcuckoo_maximum_hashpower_exceeded if the specified hashpower is
   * greater than the maximum, if one was set
   */
  bool rehash(size_t n) {
    size_t hp = get_hashpower();
    if (n == hp) {
      return false;
    }
    return cuckoo_expand_simple(n, n > hp) == ok;
  }

  /**
   * Reserve enough space in the table for the given number of elements. If
   * the table can already hold that many elements, the function will shrink
   * the table to the smallest hashpower that can hold the maximum of the
   * specified amount and the current table size.
   *
   * @param n the number of elements to reserve space for
   * @return true if the size of the table changed, false otherwise
   * @throw libcuckoo_maximum_hashpower_exceeded if the specified hashpower is
   * greater than the maximum, if one was set
   */
  bool reserve(size_t n) {
    size_t hp = get_hashpower();
    size_t new_hp = reserve_calc(n);
    if (new_hp == hp) {
      return false;
    }
    return cuckoo_expand_simple(new_hp, new_hp > hp) == ok;
  }

  //! hash_function returns the hash function object used by the table.
  hasher hash_function() const noexcept {
    return hashfn();
  }

  //! key_eq returns the equality predicate object used by the table.
  key_equal key_eq() const noexcept {
    return eqfn();
  }

  //! Returns a \ref reference to the mapped value stored at the given key.
  //! Note that the reference behaves somewhat differently from an STL map
  //! reference (see the \ref reference documentation for details).
  reference operator[](const key_type& key) {
    return (reference(*this, key));
  }

  //! Returns a \ref const_reference to the mapped value stored at the given
  //! key. This is equivalent to running the overloaded \ref find function
  //! with no value parameter.
  const_reference operator[](const key_type& key) const {
    return find(key);
  }

private:

  template <size_t N>
  struct BucketContainer {
    static_assert(N >= 1 && N <= 3, "BucketContainer should only be used"
                  " for between 1 and 3 locks");
    const cuckoohash_map* map;
    std::array<size_t, N> i;

    BucketContainer() : map(nullptr) {}
=======
        while (depth > 0) {
            CuckooRecord& from = cuckoo_path[depth-1];
            CuckooRecord& to   = cuckoo_path[depth];
            Bucket& fb = buckets_[from.bucket];
            const size_t fs = from.slot;
            Bucket& tb = buckets_[to.bucket];
            const size_t ts = to.slot;
            TwoBuckets twob;
            OneBucket extrab;
            if (depth == 1) {
                // Even though we are only swapping out of one of the original
                // buckets, we have to lock both of them along with the slot we
                // are swapping to, since at the end of this function, they both
                // must be locked. We store tb inside the extrab container so it
                // is unlocked at the end of the loop.
                std::tie(twob, extrab) = lock_three(hp, b.i[0], b.i[1],
                                                    to.bucket);
            } else {
                twob = lock_two(hp, from.bucket, to.bucket);
            }

            // We plan to kick out fs, but let's check if it is still there;
            // there's a small chance we've gotten scooped by a later cuckoo. If
            // that happened, just... try again. Also the slot we are filling in
            // may have already been filled in by another thread, or the slot we
            // are moving from may be empty, both of which invalidate the swap.
            // We only need to check that the hash value is the same, because,
            // even if the keys are different and have the same hash value, then
            // the cuckoopath is still valid.
            if (hashed_key(fb.key(fs)) != from.hv || tb.occupied(ts) ||
                !fb.occupied(fs)) {
                return false;
            }

            Bucket::move_to_bucket(fb, fs, tb, ts);
            if (depth == 1) {
                // Hold onto the locks contained in twob
                b = std::move(twob);
            }
            depth--;
        }
        return true;
    }
>>>>>>> be7c3994

    template <typename... Args>
    BucketContainer(const cuckoohash_map* _map, Args&&... inds)
      : map(_map), i{ {inds...} } {}

    BucketContainer(const cuckoohash_map* _map, std::array<size_t, N> _i)
      : map(_map), i(_i) {}

    BucketContainer(const BucketContainer&) = delete;
    BucketContainer& operator=(const BucketContainer&) = delete;

    // Moving will not invalidate the bucket bucket indices
    BucketContainer(BucketContainer&& bp) {
      *this = std::move(bp);
    }

    BucketContainer& operator=(BucketContainer&& bp) {
      map = bp.map;
      i = bp.i;
      bp.map = nullptr;
      return *this;
    }

    void release() {
      this->~BucketContainer();
      map = nullptr;
    }

    bool is_active() const {
      return map != nullptr;
    }

    ~BucketContainer() {
      if (map) {
        unlock(i);
      }
    }

  private:
    // unlocks the given bucket index.
    void unlock(std::array<size_t, 1> inds) const {
      map->locks_[lock_ind(inds[0])].unlock();
    }

    // unlocks both of the given bucket indexes, or only one if they are
    // equal. Order doesn't matter here.
    void unlock(std::array<size_t, 2> inds) const {
      const size_t l0 = lock_ind(inds[0]);
      const size_t l1 = lock_ind(inds[1]);
      map->locks_[l0].unlock();
      if (l0 != l1) {
        map->locks_[l1].unlock();
      }
    }

    // unlocks the three given buckets
    void unlock(std::array<size_t, 3> inds) const {
      const size_t l0 = lock_ind(inds[0]);
      const size_t l1 = lock_ind(inds[1]);
      const size_t l2 = lock_ind(inds[2]);
      map->locks_[l0].unlock();
      if (l1 != l0) {
        map->locks_[l1].unlock();
      }
      if (l2 != l0 && l2 != l1) {
        map->locks_[l2].unlock();
      }
    }
  };

  typedef BucketContainer<1> OneBucket;
  typedef BucketContainer<2> TwoBuckets;
  typedef BucketContainer<3> ThreeBuckets;

  // This exception is thrown whenever we try to lock a bucket, but the
  // hashpower is not what was expected
  class hashpower_changed {};

  // After taking a lock on the table for the given bucket, this function will
  // check the hashpower to make sure it is the same as what it was before the
  // lock was taken. If it isn't unlock the bucket and throw a
  // hashpower_changed exception.
  inline void check_hashpower(const size_t hp, const size_t lock) const {
    if (get_hashpower() != hp) {
      locks_[lock].unlock();
      LIBCUCKOO_DBG("hashpower changed\n");
      throw hashpower_changed();
    }
  }

  // locks the given bucket index.
  //
  // throws hashpower_changed if it changed after taking the lock.
  inline OneBucket lock_one(const size_t hp, const size_t i) const {
    const size_t l = lock_ind(i);
    locks_[l].lock();
    check_hashpower(hp, l);
    return OneBucket{ this, i };
  }

  // locks the two bucket indexes, always locking the earlier index first to
  // avoid deadlock. If the two indexes are the same, it just locks one.
  //
  // throws hashpower_changed if it changed after taking the lock.
  TwoBuckets lock_two(const size_t hp, const size_t i1,
                      const size_t i2) const {
    size_t l1 = lock_ind(i1);
    size_t l2 = lock_ind(i2);
    if (l2 < l1) {
      std::swap(l1, l2);
    }
    locks_[l1].lock();
    check_hashpower(hp, l1);
    if (l2 != l1) {
      locks_[l2].lock();
    }
    return TwoBuckets{ this, i1, i2 };
  }

  // lock_two_one locks the three bucket indexes in numerical order, returning
  // the containers as a two (i1 and i2) and a one (i3). The one will not be
  // active if i3 shares a lock index with i1 or i2.
  //
  // throws hashpower_changed if it changed after taking the lock.
  std::pair<TwoBuckets, OneBucket>
    lock_three(const size_t hp, const size_t i1,
               const size_t i2, const size_t i3) const {
    std::array<size_t, 3> l{ {
            lock_ind(i1), lock_ind(i2), lock_ind(i3)} };
    std::sort(l.begin(), l.end());
    locks_[l[0]].lock();
    check_hashpower(hp, l[0]);
    if (l[1] != l[0]) {
      locks_[l[1]].lock();
    }
    if (l[2] != l[1]) {
      locks_[l[2]].lock();
    }
    return std::make_pair(
      TwoBuckets{ this, i1, i2 },
      OneBucket{
          (lock_ind(i3) == lock_ind(i1) ||
           lock_ind(i3) == lock_ind(i2)) ?
              nullptr : this, i3 });
  }

  // snapshot_and_lock_two loads locks the buckets associated with the given
  // hash value, making sure the hashpower doesn't change before the locks are
  // taken. Thus it ensures that the buckets and locks corresponding to the
  // hash value will stay correct as long as the locks are held. It returns
  // the bucket indices associated with the hash value and the current
  // hashpower.
  TwoBuckets
    snapshot_and_lock_two(const size_t hv) const noexcept {
    while (true) {
      // Store the current hashpower we're using to compute the buckets
      size_t hp = get_hashpower();
      size_t i1 = index_hash(hp, hv);
      size_t i2 = alt_index(hp, partial_key(hv), i1);
      try {
        return lock_two(hp, i1, i2);
      } catch (hashpower_changed&) {
        // The hashpower changed while taking the locks. Try again.
        continue;
      }
    }
  }

  // A resource manager which releases all the locks upon destruction. It can
  // only be moved, not copied.
  class AllUnlocker {
  private:
    // If nullptr, do nothing
    locks_t* locks_;
  public:
    AllUnlocker(locks_t* locks) : locks_(locks) {}

    AllUnlocker(const AllUnlocker&) = delete;
    AllUnlocker(AllUnlocker&& au) : locks_(au.locks_) {
      au.locks_ = nullptr;
    }

    AllUnlocker& operator=(const AllUnlocker&) = delete;
    AllUnlocker& operator=(AllUnlocker&& au) {
      locks_ = au.locks_;
      au.locks_ = nullptr;
    }

    void release() {
      if (locks_) {
        for (size_t i = 0; i < locks_->allocated_size(); ++i) {
          (*locks_)[i].unlock();
        }
        locks_ = nullptr;
      }
    }

    ~AllUnlocker() {
      release();
    }
  };

  // snapshot_and_lock_all takes all the locks, and returns a deleter object,
  // that releases the locks upon destruction. Note that after taking all the
  // locks, it is okay to change the buckets_ vector and the hashpower_, since
  // no other threads should be accessing the buckets.
  AllUnlocker snapshot_and_lock_all() const noexcept {
    for (size_t i = 0; i < locks_.allocated_size(); ++i) {
      locks_[i].lock();
    }
    return AllUnlocker(&locks_);
  }

  // lock_ind converts an index into buckets to an index into locks.
  static inline size_t lock_ind(const size_t bucket_ind) {
    return bucket_ind & (kNumLocks - 1);
  }

  // hashsize returns the number of buckets corresponding to a given
  // hashpower.
  static inline size_t hashsize(const size_t hp) {
    return 1U << hp;
  }

  // hashmask returns the bitmask for the buckets array corresponding to a
  // given hashpower.
  static inline size_t hashmask(const size_t hp) {
    return hashsize(hp) - 1;
  }

  // hashed_key hashes the given key.
  static inline size_t hashed_key(const key_type &key) {
    return hashfn()(key);
  }

  // index_hash returns the first possible bucket that the given hashed key
  // could be.
  static inline size_t index_hash(const size_t hp, const size_t hv) {
    return hv & hashmask(hp);
  }

  // alt_index returns the other possible bucket that the given hashed key
  // could be. It takes the first possible bucket as a parameter. Note that
  // this function will return the first possible bucket if index is the
  // second possible bucket, so alt_index(ti, partial, alt_index(ti, partial,
  // index_hash(ti, hv))) == index_hash(ti, hv).
  static inline size_t alt_index(const size_t hp, const partial_t partial,
                                 const size_t index) {
    // ensure tag is nonzero for the multiply.
    const partial_t nonzero_tag = (partial >> 1 << 1) + 1;
    // 0xc6a4a7935bd1e995 is the hash constant from 64-bit MurmurHash2
    const size_t hash_of_tag = nonzero_tag * 0xc6a4a7935bd1e995;
    return (index ^ hash_of_tag) & hashmask(hp);
  }

  // partial_key returns a partial_t representing the upper sizeof(partial_t)
  // bytes of the hashed key. This is used for partial-key cuckoohashing, and
  // for finding the alternate bucket of that a key hashes to.
  static inline partial_t partial_key(const size_t hv) {
    return (partial_t)(hv >> ((sizeof(size_t) - sizeof(partial_t)) * 8));
  }

  // A constexpr version of pow that we can use for static_asserts
  static constexpr size_t const_pow(size_t a, size_t b) {
    return (b == 0) ? 1 : a * const_pow(a, b - 1);
  }

  // The maximum number of items in a BFS path.
  static const uint8_t MAX_BFS_PATH_LEN = 5;

  // CuckooRecord holds one position in a cuckoo path. Since cuckoopath
  // elements only define a sequence of alternate hashings for different hash
  // values, we only need to keep track of the hash values being moved, rather
  // than the keys themselves.
  typedef struct {
    size_t bucket;
    size_t slot;
    size_t hv;
  } CuckooRecord;

  typedef std::array<CuckooRecord, MAX_BFS_PATH_LEN> CuckooRecords;

  // b_slot holds the information for a BFS path through the table
  struct b_slot {
    // The bucket of the last item in the path
    size_t bucket;
    // a compressed representation of the slots for each of the buckets in
    // the path. pathcode is sort of like a base-slot_per_bucket number, and
    // we need to hold at most MAX_BFS_PATH_LEN slots. Thus we need the
    // maximum pathcode to be at least slot_per_bucket^(MAX_BFS_PATH_LEN)
    size_t pathcode;
    static_assert(const_pow(slot_per_bucket, MAX_BFS_PATH_LEN) <
                  (std::numeric_limits<decltype(pathcode)>::max)(),
                  "pathcode may not be large enough to encode a cuckoo"
                  " path");
    // The 0-indexed position in the cuckoo path this slot occupies. It must
    // be less than MAX_BFS_PATH_LEN, and also able to hold negative values.
    int_fast8_t depth;
    static_assert(MAX_BFS_PATH_LEN - 1 <=
                  (std::numeric_limits<decltype(depth)>::max)(),
                  "The depth type must able to hold a value of"
                  " MAX_BFS_PATH_LEN - 1");
    static_assert(-1 >= (std::numeric_limits<decltype(depth)>::min)(),
                  "The depth type must be able to hold a value of -1");
    b_slot() {}
    b_slot(const size_t b, const size_t p, const decltype(depth) d)
      : bucket(b), pathcode(p), depth(d) {
      assert(d < MAX_BFS_PATH_LEN);
    }
  };

  // b_queue is the queue used to store b_slots for BFS cuckoo hashing.
  class b_queue {
    // The maximum size of the BFS queue. Note that unless it's less than
    // SLOT_PER_BUCKET^MAX_BFS_PATH_LEN, it won't really mean anything.
    static const size_t MAX_CUCKOO_COUNT = 512;
    static_assert((MAX_CUCKOO_COUNT & (MAX_CUCKOO_COUNT - 1)) == 0,
                  "MAX_CUCKOO_COUNT should be a power of 2");
    // A circular array of b_slots
    b_slot slots[MAX_CUCKOO_COUNT];
    // The index of the head of the queue in the array
    size_t first;
    // One past the index of the last item of the queue in the array.
    size_t last;

    // returns the index in the queue after ind, wrapping around if
    // necessary.
    size_t increment(size_t ind) {
      return (ind + 1) & (MAX_CUCKOO_COUNT - 1);
    }

  public:
    b_queue() : first(0), last(0) {}

    void enqueue(b_slot x) {
      assert(!full());
      slots[last] = x;
      last = increment(last);
    }

    b_slot dequeue() {
      assert(!empty());
      b_slot& x = slots[first];
      first = increment(first);
      return x;
    }

    bool empty() {
      return first == last;
    }

    bool full() {
      return increment(last) == first;
    }
  };

  // slot_search searches for a cuckoo path using breadth-first search. It
  // starts with the i1 and i2 buckets, and, until it finds a bucket with an
  // empty slot, adds each slot of the bucket in the b_slot. If the queue runs
  // out of space, it fails.
  //
  // throws hashpower_changed if it changed during the search
  b_slot slot_search(const size_t hp, const size_t i1,
                     const size_t i2) {
    b_queue q;
    // The initial pathcode informs cuckoopath_search which bucket the path
    // starts on
    q.enqueue(b_slot(i1, 0, 0));
    q.enqueue(b_slot(i2, 1, 0));
    while (!q.full() && !q.empty()) {
      b_slot x = q.dequeue();
      // Picks a (sort-of) random slot to start from
      size_t starting_slot = x.pathcode % slot_per_bucket;
      for (size_t i = 0; i < slot_per_bucket && !q.full();
      ++i) {
        size_t slot = (starting_slot + i) % slot_per_bucket;
        OneBucket ob = lock_one(hp, x.bucket);
        if (!buckets_[x.bucket].occupied(slot)) {
          // We can terminate the search here
          x.pathcode = x.pathcode * slot_per_bucket + slot;
          return x;
        }

        // If x has less than the maximum number of path components,
        // create a new b_slot item, that represents the bucket we would
        // have come from if we kicked out the item at this slot.
        const partial_t partial = buckets_[x.bucket].partial(slot);
        if (x.depth < MAX_BFS_PATH_LEN - 1) {
          b_slot y(alt_index(hp, partial, x.bucket),
                   x.pathcode * slot_per_bucket + slot, x.depth + 1);
          q.enqueue(y);
        }
      }
    }
    // We didn't find a short-enough cuckoo path, so the queue ran out of
    // space. Return a failure value.
    return b_slot(0, 0, -1);
  }

  // cuckoopath_search finds a cuckoo path from one of the starting buckets to
  // an empty slot in another bucket. It returns the depth of the discovered
  // cuckoo path on success, and -1 on failure. Since it doesn't take locks on
  // the buckets it searches, the data can change between this function and
  // cuckoopath_move. Thus cuckoopath_move checks that the data matches the
  // cuckoo path before changing it.
  //
  // throws hashpower_changed if it changed during the search
  int cuckoopath_search(const size_t hp,
                        CuckooRecords& cuckoo_path,
                        const size_t i1, const size_t i2) {
    b_slot x = slot_search(hp, i1, i2);
    if (x.depth == -1) {
      return -1;
    }
    // Fill in the cuckoo path slots from the end to the beginning
    for (int i = x.depth; i >= 0; i--) {
      cuckoo_path[i].slot = x.pathcode % slot_per_bucket;
      x.pathcode /= slot_per_bucket;
    }
    // Fill in the cuckoo_path buckets and keys from the beginning to the
    // end, using the final pathcode to figure out which bucket the path
    // starts on. Since data could have been modified between slot_search
    // and the computation of the cuckoo path, this could be an invalid
    // cuckoo_path.
    CuckooRecord& first = cuckoo_path[0];
    if (x.pathcode == 0) {
      first.bucket = i1;
    } else {
      assert(x.pathcode == 1);
      first.bucket = i2;
    }
    {
      OneBucket ob = lock_one(hp, first.bucket);
      if (!buckets_[first.bucket].occupied(first.slot)) {
        // We can terminate here
        return 0;
      }
      first.hv = hashed_key(buckets_[first.bucket].key(first.slot));
    }
    for (int i = 1; i <= x.depth; ++i) {
      CuckooRecord& curr = cuckoo_path[i];
      CuckooRecord& prev = cuckoo_path[i - 1];
      assert(prev.bucket == index_hash(hp, prev.hv) ||
             prev.bucket == alt_index(hp, partial_key(prev.hv),
                                      index_hash(hp, prev.hv)));
      // We get the bucket that this slot is on by computing the alternate
      // index of the previous bucket
      curr.bucket = alt_index(hp, partial_key(prev.hv), prev.bucket);
      OneBucket ob = lock_one(hp, curr.bucket);
      if (!buckets_[curr.bucket].occupied(curr.slot)) {
        // We can terminate here
        return i;
      }
      curr.hv = hashed_key(buckets_[curr.bucket].key(curr.slot));
    }
    return x.depth;
  }

  // cuckoopath_move moves keys along the given cuckoo path in order to make
  // an empty slot in one of the buckets in cuckoo_insert. Before the start of
  // this function, the two insert-locked buckets were unlocked in run_cuckoo.
  // At the end of the function, if the function returns true (success), then
  // the both insert-locked buckets remain locked. If the function is
  // unsuccessful, then both insert-locked buckets will be unlocked.
  //
  // throws hashpower_changed if it changed during the move
  bool cuckoopath_move(const size_t hp, CuckooRecords& cuckoo_path,
                       size_t depth, TwoBuckets& b) {
    assert(!b.is_active());
    if (depth == 0) {
      // There is a chance that depth == 0, when try_add_to_bucket sees
      // both buckets as full and cuckoopath_search finds one empty. In
      // this case, we lock both buckets. If the slot that
      // cuckoopath_search found empty isn't empty anymore, we unlock them
      // and return false. Otherwise, the bucket is empty and insertable,
      // so we hold the locks and return true.
      const size_t bucket = cuckoo_path[0].bucket;
      assert(bucket == b.i[0] || bucket == b.i[1]);
      b = lock_two(hp, b.i[0], b.i[1]);
      if (!buckets_[bucket].occupied(cuckoo_path[0].slot)) {
        return true;
      } else {
        b.release();
<<<<<<< HEAD
        return false;
      }
    }

    while (depth > 0) {
      CuckooRecord& from = cuckoo_path[depth - 1];
      CuckooRecord& to = cuckoo_path[depth];
      const size_t fb = from.bucket;
      const size_t fs = from.slot;
      const size_t tb = to.bucket;
      const size_t ts = to.slot;
      TwoBuckets twob;
      OneBucket extrab;
      if (depth == 1) {
        // Even though we are only swapping out of one of the original
        // buckets, we have to lock both of them along with the slot we
        // are swapping to, since at the end of this function, they both
        // must be locked. We store tb inside the extrab container so it
        // is unlocked at the end of the loop.
        std::tie(twob, extrab) = lock_three(hp, b.i[0], b.i[1], tb);
      } else {
        twob = lock_two(hp, fb, tb);
      }

      // We plan to kick out fs, but let's check if it is still there;
      // there's a small chance we've gotten scooped by a later cuckoo. If
      // that happened, just... try again. Also the slot we are filling in
      // may have already been filled in by another thread, or the slot we
      // are moving from may be empty, both of which invalidate the swap.
      // We only need to check that the hash value is the same, because,
      // even if the keys are different and have the same hash value, then
      // the cuckoopath is still valid.
      if (hashed_key(buckets_[fb].key(fs)) != from.hv ||
          buckets_[tb].occupied(ts) || !buckets_[fb].occupied(fs)) {
        return false;
      }

      Bucket::move_to_bucket(buckets_[fb], fs, buckets_[tb], ts);
      if (depth == 1) {
        // Hold onto the locks contained in twob
        b = std::move(twob);
      }
      depth--;
    }
    return true;
  }

  // run_cuckoo performs cuckoo hashing on the table in an attempt to free up
  // a slot on either of the insert buckets, which are assumed to be locked
  // before the start. On success, the bucket and slot that was freed up is
  // stored in insert_bucket and insert_slot. In order to perform the search
  // and the swaps, it has to release the locks, which can lead to certain
  // concurrency issues, the details of which are explained in the function.
  // If run_cuckoo returns ok (success), then the bucket container will be
  // active, otherwise it will not.
  cuckoo_status run_cuckoo(TwoBuckets& b, size_t &insert_bucket,
                           size_t &insert_slot) {
    // We must unlock the buckets here, so that cuckoopath_search and
    // cuckoopath_move can lock buckets as desired without deadlock.
    // cuckoopath_move has to move something out of one of the original
    // buckets as its last operation, and it will lock both buckets and
    // leave them locked after finishing. This way, we know that if
    // cuckoopath_move succeeds, then the buckets needed for insertion are
    // still locked. If cuckoopath_move fails, the buckets are unlocked and
    // we try again. This unlocking does present two problems. The first is
    // that another insert on the same key runs and, finding that the key
    // isn't in the table, inserts the key into the table. Then we insert
    // the key into the table, causing a duplication. To check for this, we
    // search the buckets for the key we are trying to insert before doing
    // so (this is done in cuckoo_insert, and requires that both buckets are
    // locked). Another problem is that an expansion runs and changes the
    // hashpower, meaning the buckets may not be valid anymore. In this
    // case, the cuckoopath functions will have thrown a hashpower_changed
    // exception, which we catch and handle here.
    size_t hp = get_hashpower();
    assert(b.is_active());
    b.release();
    CuckooRecords cuckoo_path;
    bool done = false;
    try {
      while (!done) {
        int depth = cuckoopath_search(hp, cuckoo_path, b.i[0], b.i[1]);
        if (depth < 0) {
          break;
        }

        if (cuckoopath_move(hp, cuckoo_path, depth, b)) {
          insert_bucket = cuckoo_path[0].bucket;
          insert_slot = cuckoo_path[0].slot;
          assert(insert_bucket == b.i[0] || insert_bucket == b.i[1]);
          assert(!locks_[lock_ind(b.i[0])].try_lock());
          assert(!locks_[lock_ind(b.i[1])].try_lock());
          assert(!buckets_[insert_bucket].occupied(insert_slot));
          done = true;
          break;
        }
      }
    } catch (hashpower_changed&) {
      // The hashpower changed while we were trying to cuckoo, which means
      // we want to retry. b.i[0] and b.i[1] should not be locked in this
      // case.
      return failure_under_expansion;
    }
    return done ? ok : failure;
  }

  // try_read_from_bucket will search the bucket for the given key and store
  // the associated value if it finds it.
  bool try_read_from_bucket(const partial_t partial, const key_type &key,
                            mapped_type &val, const size_t i) const {
    for (size_t j = 0; j < slot_per_bucket; ++j) {
      if (!buckets_[i].occupied(j)) {
        continue;
      }
      if (!is_simple && partial != buckets_[i].partial(j)) {
        continue;
      }
      if (eqfn()(key, buckets_[i].key(j))) {
        val = buckets_[i].val(j);
        return true;
      }
    }
    return false;
  }

  // check_in_bucket will search the bucket for the given key and return true
  // if the key is in the bucket, and false if it isn't.
  bool check_in_bucket(const partial_t partial, const key_type &key,
                       const size_t i) const {
    for (size_t j = 0; j < slot_per_bucket; ++j) {
      if (!buckets_[i].occupied(j)) {
        continue;
      }
      if (!is_simple && partial != buckets_[i].partial(j)) {
        continue;
      }
      if (eqfn()(key, buckets_[i].key(j))) {
        return true;
      }
    }
    return false;
  }

  // add_to_bucket will insert the given key-value pair into the slot. The key
  // and value will be move-constructed into the table, so they are not valid
  // for use afterwards.
  template <typename K, typename... Args>
  void add_to_bucket(const partial_t partial, const size_t i,
                     const size_t j, K&& key, Args&&... val) {
    assert(!buckets_[i].occupied(j));
    buckets_[i].partial(j) = partial;
    buckets_[i].setKV(j, std::forward<K>(key), std::forward<Args>(val)...);
    num_inserts_[get_counterid()].num.fetch_add(
      1, std::memory_order_relaxed);
  }

  // try_find_insert_bucket will search the bucket and store the index of an
  // empty slot if it finds one, or -1 if it doesn't. Regardless, it will
  // search the entire bucket and return false if it finds the key already in
  // the table (duplicate key error) and true otherwise.
  bool try_find_insert_bucket(const partial_t partial, const key_type &key,
                              const size_t i, int& j) const {
    j = -1;
    bool found_empty = false;
    for (size_t k = 0; k < slot_per_bucket; ++k) {
      if (buckets_[i].occupied(k)) {
        if (!is_simple && partial != buckets_[i].partial(k)) {
          continue;
        }
        if (eqfn()(key, buckets_[i].key(k))) {
          return false;
        }
      } else {
        if (!found_empty) {
          found_empty = true;
          j = k;
        }
      }
    }
    return true;
  }

  // try_del_from_bucket will search the bucket for the given key, and set the
  // slot of the key to empty if it finds it.
  bool try_del_from_bucket(const partial_t partial,
                           const key_type &key, const size_t i) {
    for (size_t j = 0; j < slot_per_bucket; ++j) {
      if (!buckets_[i].occupied(j)) {
        continue;
      }
      if (!is_simple && buckets_[i].partial(j) != partial) {
        continue;
      }
      if (eqfn()(buckets_[i].key(j), key)) {
        buckets_[i].eraseKV(j);
        num_deletes_[get_counterid()].num.fetch_add(
          1, std::memory_order_relaxed);
        return true;
      }
    }
    return false;
  }

  // try_update_bucket will search the bucket for the given key and change its
  // associated value if it finds it.
  template <typename V>
  bool try_update_bucket(const partial_t partial, const size_t i,
                         const key_type &key, V&& val) {
    for (size_t j = 0; j < slot_per_bucket; ++j) {
      if (!buckets_[i].occupied(j)) {
        continue;
      }
      if (!is_simple && buckets_[i].partial(j) != partial) {
        continue;
      }
      if (eqfn()(buckets_[i].key(j), key)) {
        buckets_[i].val(j) = std::forward<V>(val);
        return true;
      }
    }
    return false;
  }

  // try_update_bucket_fn will search the bucket for the given key and change
  // its associated value with the given function if it finds it.
  template <typename Updater>
  bool try_update_bucket_fn(const partial_t partial, const key_type &key,
                            Updater fn, const size_t i) {
    for (size_t j = 0; j < slot_per_bucket; ++j) {
      if (!buckets_[i].occupied(j)) {
        continue;
      }
      if (!is_simple && buckets_[i].partial(j) != partial) {
        continue;
      }
      if (eqfn()(buckets_[i].key(j), key)) {
        fn(buckets_[i].val(j));
        return true;
      }
    }
    return false;
  }

  // cuckoo_find searches the table for the given key and value, storing the
  // value in the val if it finds the key. It expects the locks to be taken
  // and released outside the function.
  cuckoo_status cuckoo_find(const key_type& key, mapped_type& val,
                            const size_t hv, size_t i1, size_t i2) const {
    const partial_t partial = partial_key(hv);
    if (try_read_from_bucket(partial, key, val, i1)) {
      return ok;
    }
    if (try_read_from_bucket(partial, key, val, i2)) {
      return ok;
    }
    return failure_key_not_found;
  }

  // cuckoo_contains searches the table for the given key, returning true if
  // it's in the table and false otherwise. It expects the locks to be taken
  // and released outside the function.
  bool cuckoo_contains(const key_type& key, const size_t hv,
                       const size_t i1, const size_t i2) const {
    const partial_t partial = partial_key(hv);
    if (check_in_bucket(partial, key, i1)) {
      return true;
    }
    if (check_in_bucket(partial, key, i2)) {
      return true;
    }
    return false;
  }

  // cuckoo_insert tries to insert the given key-value pair into an empty slot
  // in either of the buckets, performing cuckoo hashing if necessary. It
  // expects the locks to be taken outside the function, but they are released
  // here, since different scenarios require different handling of the locks.
  // Before inserting, it checks that the key isn't already in the table.
  // cuckoo hashing presents multiple concurrency issues, which are explained
  // in the function. If the insert fails, the key and value won't be
  // move-constructed, so they can be retried.
  template <typename K, typename... Args>
  cuckoo_status cuckoo_insert(const size_t hv, TwoBuckets b,
                              K&& key, Args&&... val) {
    int res1, res2;
    const partial_t partial = partial_key(hv);
    if (!try_find_insert_bucket(partial, key, b.i[0], res1)) {
      return failure_key_duplicated;
    }
    if (!try_find_insert_bucket(partial, key, b.i[1], res2)) {
      return failure_key_duplicated;
    }
    if (res1 != -1) {
      add_to_bucket(partial, b.i[0], res1, std::forward<K>(key),
                    std::forward<Args>(val)...);
      return ok;
    }
    if (res2 != -1) {
      add_to_bucket(partial, b.i[1], res2, std::forward<K>(key),
                    std::forward<Args>(val)...);
      return ok;
    }

    // we are unlucky, so let's perform cuckoo hashing
    size_t insert_bucket = 0;
    size_t insert_slot = 0;
    cuckoo_status st = run_cuckoo(b, insert_bucket, insert_slot);
    if (st == failure_under_expansion) {
      // The run_cuckoo operation operated on an old version of the table,
      // so we have to try again. We signal to the calling insert method
      // to try again by returning failure_under_expansion.
      return failure_under_expansion;
    } else if (st == ok) {
      assert(!locks_[lock_ind(b.i[0])].try_lock());
      assert(!locks_[lock_ind(b.i[1])].try_lock());
      assert(!buckets_[insert_bucket].occupied(insert_slot));
      assert(insert_bucket == index_hash(get_hashpower(), hv) ||
             insert_bucket == alt_index(get_hashpower(), partial,
                                        index_hash(get_hashpower(), hv)));
      // Since we unlocked the buckets during run_cuckoo, another insert
      // could have inserted the same key into either b.i[0] or b.i[1], so
      // we check for that before doing the insert.
      if (cuckoo_contains(key, hv, b.i[0], b.i[1])) {
        return failure_key_duplicated;
      }
      add_to_bucket(partial, insert_bucket, insert_slot,
                    std::forward<K>(key), std::forward<Args>(val)...);
      return ok;
    }
    assert(st == failure);
    LIBCUCKOO_DBG("hash table is full (hashpower = %zu, hash_items = %zu,"
                  "load factor = %.2f), need to increase hashpower\n",
                  get_hashpower(), cuckoo_size(),
                  cuckoo_loadfactor(get_hashpower()));
    return failure_table_full;
  }

  /**
   * We run cuckoo_insert in a loop until it succeeds in insert and upsert, so
   * we pulled out the loop to avoid duplicating logic
   *
   * @param key the key to insert
   * @param val the value to insert
   * @param hv the hash value of the key
   * @return true if the insert succeeded, false if there was a duplicate key
   * @throw libcuckoo_load_factor_too_low if expansion is necessary, but the
   * load factor of the table is below the threshold
   */
  template <typename K, typename... Args>
  bool cuckoo_insert_loop(size_t hv, K&& key, Args&&... val) {
    cuckoo_status st;
    do {
      auto b = snapshot_and_lock_two(hv);
      size_t hp = get_hashpower();
      st = cuckoo_insert(hv, std::move(b), std::forward<K>(key),
                         std::forward<Args>(val)...);
      if (st == failure_key_duplicated) {
=======
        CuckooRecords cuckoo_path;
        bool done = false;
        try {
            while (!done) {
                int depth = cuckoopath_search(hp, cuckoo_path, b.i[0], b.i[1]);
                if (depth < 0) {
                    break;
                }

                if (cuckoopath_move(hp, cuckoo_path, depth, b)) {
                    insert_bucket = cuckoo_path[0].bucket;
                    insert_slot = cuckoo_path[0].slot;
                    assert(insert_bucket == b.i[0] || insert_bucket == b.i[1]);
                    assert(!locks_[lock_ind(b.i[0])].try_lock());
                    assert(!locks_[lock_ind(b.i[1])].try_lock());
                    assert(!buckets_[insert_bucket].occupied(insert_slot));
                    done = true;
                    break;
                }
            }
        } catch (hashpower_changed&) {
            // The hashpower changed while we were trying to cuckoo, which means
            // we want to retry. b.i[0] and b.i[1] should not be locked in this
            // case.
            return failure_under_expansion;
        }
        return done ? ok : failure;
    }

    // try_read_from_bucket will search the bucket for the given key and store
    // the associated value if it finds it.
    bool try_read_from_bucket(const partial_t partial, const key_type &key,
                              mapped_type &val, const Bucket& b) const {
        for (size_t i = 0; i < slot_per_bucket; ++i) {
            if (!b.occupied(i)) {
                continue;
            }
            if (!is_simple && partial != b.partial(i)) {
                continue;
            }
            if (eqfn()(key, b.key(i))) {
                val = b.val(i);
                return true;
            }
        }
        return false;
    }

    // check_in_bucket will search the bucket for the given key and return true
    // if the key is in the bucket, and false if it isn't.
    bool check_in_bucket(const partial_t partial, const key_type &key,
                         const Bucket& b) const {
        for (size_t i = 0; i < slot_per_bucket; ++i) {
            if (!b.occupied(i)) {
                continue;
            }
            if (!is_simple && partial != b.partial(i)) {
                continue;
            }
            if (eqfn()(key, b.key(i))) {
                return true;
            }
        }
        return false;
    }

    // add_to_bucket will insert the given key-value pair into the slot. The key
    // and value will be move-constructed into the table, so they are not valid
    // for use afterwards.
    template <typename K, typename... Args>
    void add_to_bucket(const partial_t partial, Bucket& b,
                       const size_t slot, K&& key, Args&&... val) {
        assert(!b.occupied(slot));
        b.partial(slot) = partial;
        b.setKV(slot, std::forward<K>(key), std::forward<Args>(val)...);
        num_inserts_[get_counterid()].num.fetch_add(
            1, std::memory_order_relaxed);
    }

    // try_find_insert_bucket will search the bucket and store the index of an
    // empty slot if it finds one, or -1 if it doesn't. Regardless, it will
    // search the entire bucket and return false if it finds the key already in
    // the table (duplicate key error) and true otherwise.
    bool try_find_insert_bucket(const partial_t partial, const key_type &key,
                                const Bucket& b, int& slot) const {
        slot = -1;
        bool found_empty = false;
        for (size_t i = 0; i < slot_per_bucket; ++i) {
            if (b.occupied(i)) {
                if (!is_simple && partial != b.partial(i)) {
                    continue;
                }
                if (eqfn()(key, b.key(i))) {
                    return false;
                }
            } else {
                if (!found_empty) {
                    found_empty = true;
                    slot = i;
                }
            }
        }
        return true;
    }

    // try_del_from_bucket will search the bucket for the given key, and set the
    // slot of the key to empty if it finds it.
    bool try_del_from_bucket(const partial_t partial,
                             const key_type &key, Bucket& b) {
        for (size_t i = 0; i < slot_per_bucket; ++i) {
            if (!b.occupied(i)) {
                continue;
            }
            if (!is_simple && b.partial(i) != partial) {
                continue;
            }
            if (eqfn()(b.key(i), key)) {
                b.eraseKV(i);
                num_deletes_[get_counterid()].num.fetch_add(
                    1, std::memory_order_relaxed);
                return true;
            }
        }
>>>>>>> be7c3994
        return false;
      } else if (st == failure_table_full) {
        if (cuckoo_loadfactor(hp) < minimum_load_factor()) {
          throw libcuckoo_load_factor_too_low(minimum_load_factor());
        }
        // Expand the table and try again
        cuckoo_expand_simple(hp + 1, true);
      }
    } while (st != ok);
    return true;
  }

  // cuckoo_delete searches the table for the given key and sets the slot with
  // that key to empty if it finds it. It expects the locks to be taken and
  // released outside the function.
  cuckoo_status cuckoo_delete(const key_type &key, const size_t hv,
                              const size_t i1, const size_t i2) {
    const partial_t partial = partial_key(hv);
    if (try_del_from_bucket(partial, key, i1)) {
      return ok;
    }
    if (try_del_from_bucket(partial, key, i2)) {
      return ok;
    }
    return failure_key_not_found;
  }

  // cuckoo_update searches the table for the given key and updates its value
  // if it finds it. It expects the locks to be taken and released outside the
  // function.
  template <typename V>
  cuckoo_status cuckoo_update(const size_t hv, const size_t i1,
                              const size_t i2, const key_type &key, V&& val) {
    const partial_t partial = partial_key(hv);
    if (try_update_bucket(partial, i1, key, std::forward<V>(val))) {
      return ok;
    }
    if (try_update_bucket(partial, i2, key, std::forward<V>(val))) {
      return ok;
    }
    return failure_key_not_found;
  }

  // cuckoo_update_fn searches the table for the given key and runs the given
  // function on its value if it finds it, assigning the result of the
  // function to the value. It expects the locks to be taken and released
  // outside the function.
  template <typename Updater>
  cuckoo_status cuckoo_update_fn(const key_type &key, Updater fn,
                                 const size_t hv,
                                 const size_t i1, const size_t i2) {
    const partial_t partial = partial_key(hv);
    if (try_update_bucket_fn(partial, key, fn, i1)) {
      return ok;
    }
    if (try_update_bucket_fn(partial, key, fn, i2)) {
      return ok;
    }
    return failure_key_not_found;
  }

  // cuckoo_clear empties the table, calling the destructors of all the
  // elements it removes from the table. It assumes the locks are taken as
  // necessary.
  cuckoo_status cuckoo_clear() noexcept {
    for (Bucket& b : buckets_) {
      b.clear();
    }
    for (size_t i = 0; i < num_inserts_.size(); ++i) {
      num_inserts_[i].num.store(0);
      num_deletes_[i].num.store(0);
    }
    return ok;
  }

  // cuckoo_size returns the number of elements in the given table.
  size_t cuckoo_size() const noexcept {
    size_t inserts = 0;
    size_t deletes = 0;
    for (size_t i = 0; i < num_inserts_.size(); ++i) {
      inserts += num_inserts_[i].num.load();
      deletes += num_deletes_[i].num.load();
    }
    return inserts - deletes;
  }

  // cuckoo_loadfactor returns the load factor of the given table.
  double cuckoo_loadfactor(const size_t hp) const noexcept {
    return (static_cast<double>(cuckoo_size()) / slot_per_bucket /
            hashsize(hp));
  }

  // insert_into_table is a helper function used by cuckoo_expand_simple to
  // fill up the new table. It moves data out of the original table into the
  // new one.
  static void insert_into_table(
    cuckoohash_map<Key, T, Hash, Pred, Alloc, slot_per_bucket>& new_map,
    buckets_t& buckets, size_t i, size_t end) {
    for (; i < end; ++i) {
      for (size_t j = 0; j < slot_per_bucket; ++j) {
        if (buckets[i].occupied(j)) {
          storage_value_type& kvpair = buckets[i].storage_kvpair(j);
          new_map.insert(
            std::move(kvpair.first),
            std::move(kvpair.second));
        }
      }
    }
  }

  // cuckoo_expand_simple will resize the table to at least the given
  // new_hashpower. If is_expansion is true, new_hashpower must be greater
  // than the current size of the table. If it's false, then new_hashpower
  // must be less. When we're shrinking the table, if the current table
  // contains more elements than can be held by new_hashpower, the resulting
  // hashpower will be greater than new_hashpower. It needs to take all the
  // bucket locks, since no other operations can change the table during
  // expansion. Throws libcuckoo_maximum_hashpower_exceeded if we're expanding
  // beyond the maximum hashpower, and we have an actual limit.
  cuckoo_status cuckoo_expand_simple(size_t new_hp,
                                     bool is_expansion) {
    size_t mhp = maximum_hashpower();
    if (mhp != NO_MAXIMUM_HASHPOWER && new_hp > mhp) {
      throw libcuckoo_maximum_hashpower_exceeded(new_hp);
    }
    auto unlocker = snapshot_and_lock_all();
    const size_t hp = get_hashpower();
    if ((is_expansion && new_hp <= hp) ||
        (!is_expansion && new_hp >= hp)) {
      // Most likely another expansion ran before this one could grab the
      // locks
      LIBCUCKOO_DBG("another expansion is on-going\n");
      return failure_under_expansion;
    }

    // Creates a new hash table with hashpower new_hp and adds all
    // the elements from the old buckets
    cuckoohash_map<Key, T, Hash, Pred, Alloc, slot_per_bucket> new_map(
      hashsize(new_hp) * slot_per_bucket);
    const size_t threadnum = kNumCores();
    const size_t buckets_per_thread = (
      (hashsize(hp) + threadnum - 1) / threadnum);
    std::vector<std::thread> insertion_threads(threadnum);
    for (size_t i = 0; i < threadnum; ++i) {
      insertion_threads[i] = std::thread(
        insert_into_table, std::ref(new_map), std::ref(buckets_),
        i*buckets_per_thread, std::min((i + 1)*buckets_per_thread,
                                       hashsize(hp)));
    }
    for (size_t i = 0; i < threadnum; ++i) {
      insertion_threads[i].join();
    }

    // Swap the current buckets vector with new_map's and set the hashpower.
    // This is okay, because we have all the locks, so nobody else should be
    // reading from the buckets array. Then the old buckets array will be
    // deleted when new_map is deleted. All the locks should be released by
    // the unlocker as well.
    std::swap(buckets_, new_map.buckets_);
    set_hashpower(new_map.hashpower_);
    return ok;
  }

<<<<<<< HEAD
public:
  //! A locked_table is an ownership wrapper around a \ref cuckoohash_map
  //! table instance. When given a table instance, it takes all the locks on
  //! the table, blocking all outside operations on the table. Because the
  //! locked_table has unique ownership of the table, it can provide a set of
  //! operations on the table that aren't possible in a concurrent context.
  //! Right now, this includes the ability to construct STL-compatible
  //! iterators on the table. When the locked_table is destroyed (or the \ref
  //! release method is called), it will release all locks on the table. This
  //! will invalidate all existing iterators.
  class locked_table {
    // A manager for all the locks we took on the table.
    AllUnlocker unlocker_;
    // A reference to the buckets owned by the table
    std::reference_wrapper<buckets_t> buckets_;
    // A boolean shared to all iterators, indicating whether the
    // locked_table has ownership of the hashtable or not.
    std::shared_ptr<bool> has_table_lock_;

    // The constructor locks the entire table, retrying until
    // snapshot_and_lock_all succeeds. We keep this constructor private (but
    // expose it to the cuckoohash_map class), since we don't want users
    // calling it.
    locked_table(cuckoohash_map<Key, T, Hash, Pred, Alloc,
                 SLOT_PER_BUCKET>& hm)
      : unlocker_(std::move(hm.snapshot_and_lock_all())),
      buckets_(hm.buckets_),
      has_table_lock_(new bool(true)) {}

  public:
    locked_table(locked_table&& lt)
      : unlocker_(std::move(lt.unlocker_)),
      buckets_(std::move(lt.buckets_)),
      has_table_lock_(std::move(lt.has_table_lock_)) {}

    locked_table& operator=(locked_table&& lt) {
      release();
      unlocker_ = std::move(lt.unlocker_);
      buckets_ = std::move(lt.buckets_);
      has_table_lock_ = std::move(lt.has_table_lock_);
      return *this;
    }

    //! Returns true if the locked table still has ownership of the
    //! hashtable, false otherwise.
    bool has_table_lock() const noexcept {
      return has_table_lock_ && *has_table_lock_;
    }

    //! release unlocks the table, thereby freeing it up for other
    //! operations, but also invalidating all iterators and future
    //! operations with this table. It is idempotent.
    void release() noexcept {
      if (has_table_lock()) {
        unlocker_.release();
        *has_table_lock_ = false;
      }
    }

    ~locked_table() {
      release();
    }

  private:
    //! A templated iterator whose implementation works for both const and
    //! non_const iterators. It is an STL-style BidirectionalIterator that
    //! can be used to iterate over a locked table.
    template <bool IS_CONST>
    class templated_iterator :
      public std::iterator<std::bidirectional_iterator_tag, value_type> {
      // The buckets locked and owned by the locked table being iterated
      // over.
      std::reference_wrapper<
        typename std::conditional<IS_CONST, const buckets_t, buckets_t>::type> buckets_;

      // The shared boolean indicating whether the iterator points to a
      // still-locked table or not. It should never be nullptr.
      std::shared_ptr<bool> has_table_lock_;

      // The bucket index of the item being pointed to. For implementation
      // convenience, we let it take on negative values.
      intmax_t index_;
      // The slot in the bucket of the item being pointed to. For
      // implementation convenience, we let it take on negative values.
      intmax_t slot_;

    public:
      //! Return true if the iterators are from the same locked table and
      //! location, false otherwise. This will return false if either of
      //! the iterators has lost ownership of its table.
      template <bool OTHER_CONST>
      bool operator==(const templated_iterator<OTHER_CONST>&
                      it) const noexcept {
        return (*has_table_lock_ && *it.has_table_lock_
                && &buckets_.get() == &it.buckets_.get()
                && index_ == it.index_ && slot_ == it.slot_);
      }

      //! Equivalent to !operator==(it)
      template <bool OTHER_CONST>
      bool operator!=(const templated_iterator<OTHER_CONST>&
                      it) const noexcept {
        return !(operator==(it));
      }

      //! Return the key-value pair pointed to by the iterator. Behavior
      //! is undefined if the iterator is at the end.
      const value_type& operator*() const {
        check_iterator();
        return buckets_.get()[index_].kvpair(slot_);
      }

      //! Returns a mutable reference to the current key-value pair
      //! pointed to by the iterator. Behavior is undefined if the
      //! iterator is at the end.
      ENABLE_IF(, !IS_CONST, value_type&) operator*() {
        check_iterator();
        return buckets_.get()[index_].kvpair(slot_);
      }

      //! Return a pointer to the immutable key-value pair pointed to by
      //! the iterator. Behavior is undefined if the iterator is at the
      //! end.
      const value_type* operator->() const {
        check_iterator();
        return &buckets_.get()[index_].kvpair(slot_);
      }

      //! Returns a mutable pointer to the current key-value pair pointed
      //! to by the iterator. Behavior is undefined if the iterator is at
      //! the end.
      ENABLE_IF(, !IS_CONST, value_type*) operator->() {
        check_iterator();
        return &buckets_.get()[index_].kvpair(slot_);
      }

      //! Advance the iterator to the next item in the table, or to the
      //! end of the table. Returns the iterator at its new position.
      //! Behavior is undefined if the iterator is at the end.
      templated_iterator& operator++() {
        // Move forward until we get to a slot that is occupied, or we
        // get to the end
        check_iterator();
        for (; (size_t)index_ < buckets_.get().size(); ++index_) {
          while ((size_t)++slot_ < SLOT_PER_BUCKET) {
            if (buckets_.get()[index_].occupied(slot_)) {
              return *this;
            }
          }
          slot_ = -1;
        }
        // We're at the end, so set index_ and slot_ to the end position
        std::tie(index_, slot_) = end_pos(buckets_.get());
        return *this;
      }

      //! Advance the iterator to the next item in the table, or to the
      //! end of the table. Returns the iterator at its old position.
      //! Behavior is undefined if the iterator is at the end.
      templated_iterator operator++(int) {
        templated_iterator old(*this);
        ++(*this);
        return old;
      }

      //! Move the iterator back to the previous item in the table.
      //! Returns the iterator at its new position. Behavior is undefined
      //! if the iterator is at the beginning.
      templated_iterator& operator--() {
        // Move backward until we get to the beginning. If we try to
        // move before that, we stop.
        check_iterator();
        for (; index_ >= 0; --index_) {
          while (--slot_ >= 0) {
            if (buckets_.get()[index_].occupied(slot_)) {
              return *this;
            }
          }
          slot_ = SLOT_PER_BUCKET;
        }
        // Either we iterated before begin(), which means we're in
        // undefined territory, or we iterated from the end of the table
        // back, which means the table is empty. Either way, setting the
        // index_ and slot_ to end_pos() is okay.
        std::tie(index_, slot_) = end_pos(buckets_.get());
        return *this;
      }

      //! Move the iterator back to the previous item in the table.
      //! Returns the iterator at its old position. Behavior is undefined
      //! if the iterator is at the beginning.
      templated_iterator operator--(int) {
        templated_iterator old(*this);
        --(*this);
        return old;
      }

    private:
      static const std::pair<intmax_t, intmax_t> end_pos(
        const buckets_t& buckets) {
        // When index_ == buckets.size() and slot_ == 0, we're at the
        // end of the table. When index_ and slot_ point to the data
        // with the lowest bucket and slot, we're at the beginning of
        // the table. If there is nothing in the table, index_ ==
        // buckets.size() and slot_ == 0 also means we're at the
        // beginning of the table (so begin() == end()).
        return{ buckets.size(), 0 };
      }

      // The private constructor is used by locked_table to create
      // iterators from scratch. If the given index_-slot_ pair is at the
      // end of the table, or that spot is occupied, stay. Otherwise, step
      // forward to the next data item, or to the end of the table.
      templated_iterator(
        typename std::conditional<IS_CONST, const buckets_t, buckets_t>::type & buckets,
        std::shared_ptr<bool> has_table_lock,
        size_t index,
        size_t slot)
        : buckets_(buckets),
        has_table_lock_(has_table_lock),
        index_(index),
        slot_(slot) {
        if (std::make_pair(index_, slot_) != end_pos(buckets) &&
            !buckets[index_].occupied(slot_)) {
          operator++();
        }
      }

      // Throws an exception if the iterator has been invalidated because
      // the locked_table lost ownership of the table info.
      void check_iterator() const {
        if (!(*has_table_lock_)) {
          throw std::runtime_error("Iterator has been invalidated");
        }
      }

      friend class cuckoohash_map<Key, T, Hash, Pred,
        Alloc, SLOT_PER_BUCKET>;
    };

  public:
    typedef templated_iterator<true> const_iterator;
    typedef templated_iterator<false> iterator;

    //! begin returns an iterator to the beginning of the table
    iterator begin() {
      check_table();
      return iterator(buckets_.get(), has_table_lock_, 0, 0);
    }

    //! begin returns a const_iterator to the beginning of the table
    const_iterator begin() const {
      check_table();
      return const_iterator(buckets_.get(), has_table_lock_, 0, 0);
    }

    //! cbegin returns a const_iterator to the beginning of the table
    const_iterator cbegin() const {
      return begin();
=======
    // try_update_bucket will search the bucket for the given key and change its
    // associated value if it finds it.
    template <typename V>
    bool try_update_bucket(const partial_t partial, Bucket& b,
                           const key_type &key, V&& val) {
        for (size_t i = 0; i < slot_per_bucket; ++i) {
            if (!b.occupied(i)) {
                continue;
            }
            if (!is_simple && b.partial(i) != partial) {
                continue;
            }
            if (eqfn()(b.key(i), key)) {
                b.val(i) = std::forward<V>(val);
                return true;
            }
        }
        return false;
    }

    // try_update_bucket_fn will search the bucket for the given key and change
    // its associated value with the given function if it finds it.
    template <typename Updater>
    bool try_update_bucket_fn(const partial_t partial, const key_type &key,
                              Updater fn, Bucket& b) {
        for (size_t i = 0; i < slot_per_bucket; ++i) {
            if (!b.occupied(i)) {
                continue;
            }
            if (!is_simple && b.partial(i) != partial) {
                continue;
            }
            if (eqfn()(b.key(i), key)) {
                fn(b.val(i));
                return true;
            }
        }
        return false;
    }

    // cuckoo_find searches the table for the given key and value, storing the
    // value in the val if it finds the key. It expects the locks to be taken
    // and released outside the function.
    cuckoo_status cuckoo_find(const key_type& key, mapped_type& val,
                              const size_t hv, const size_t i1,
                              const size_t i2) const {
        const partial_t partial = partial_key(hv);
        if (try_read_from_bucket(partial, key, val, buckets_[i1])) {
            return ok;
        }
        if (try_read_from_bucket(partial, key, val, buckets_[i2])) {
            return ok;
        }
        return failure_key_not_found;
    }

    // cuckoo_contains searches the table for the given key, returning true if
    // it's in the table and false otherwise. It expects the locks to be taken
    // and released outside the function.
    bool cuckoo_contains(const key_type& key, const size_t hv, const size_t i1,
                         const size_t i2) const {
        const partial_t partial = partial_key(hv);
        if (check_in_bucket(partial, key, buckets_[i1])) {
            return true;
        }
        if (check_in_bucket(partial, key, buckets_[i2])) {
            return true;
        }
        return false;
    }

    // cuckoo_insert tries to insert the given key-value pair into an empty slot
    // in either of the buckets, performing cuckoo hashing if necessary. It
    // expects the locks to be taken outside the function, but they are released
    // here, since different scenarios require different handling of the locks.
    // Before inserting, it checks that the key isn't already in the table.
    // cuckoo hashing presents multiple concurrency issues, which are explained
    // in the function. If the insert fails, the key and value won't be
    // move-constructed, so they can be retried.
    template <typename K, typename... Args>
    cuckoo_status cuckoo_insert(const size_t hv, TwoBuckets b,
                                K&& key, Args&&... val) {
        int res1, res2;
        const partial_t partial = partial_key(hv);
        Bucket& b0 = buckets_[b.i[0]];
        if (!try_find_insert_bucket(partial, key, b0, res1)) {
            return failure_key_duplicated;
        }
        Bucket& b1 = buckets_[b.i[1]];
        if (!try_find_insert_bucket(partial, key, b1, res2)) {
            return failure_key_duplicated;
        }
        if (res1 != -1) {
            add_to_bucket(partial, b0, res1, std::forward<K>(key),
                          std::forward<Args>(val)...);
            return ok;
        }
        if (res2 != -1) {
            add_to_bucket(partial, b1, res2, std::forward<K>(key),
                          std::forward<Args>(val)...);
            return ok;
        }

        // we are unlucky, so let's perform cuckoo hashing
        size_t insert_bucket = 0;
        size_t insert_slot = 0;
        cuckoo_status st = run_cuckoo(b, insert_bucket, insert_slot);
        if (st == failure_under_expansion) {
            // The run_cuckoo operation operated on an old version of the table,
            // so we have to try again. We signal to the calling insert method
            // to try again by returning failure_under_expansion.
            return failure_under_expansion;
        } else if (st == ok) {
            assert(!locks_[lock_ind(b.i[0])].try_lock());
            assert(!locks_[lock_ind(b.i[1])].try_lock());
            assert(!buckets_[insert_bucket].occupied(insert_slot));
            assert(insert_bucket == index_hash(get_hashpower(), hv) ||
                   insert_bucket == alt_index(get_hashpower(), partial,
                                              index_hash(get_hashpower(), hv)));
            // Since we unlocked the buckets during run_cuckoo, another insert
            // could have inserted the same key into either b.i[0] or b.i[1], so
            // we check for that before doing the insert.
            if (cuckoo_contains(key, hv, b.i[0], b.i[1])) {
                return failure_key_duplicated;
            }
            add_to_bucket(partial, buckets_[insert_bucket], insert_slot,
                          std::forward<K>(key), std::forward<Args>(val)...);
            return ok;
        }
        assert(st == failure);
        LIBCUCKOO_DBG("hash table is full (hashpower = %zu, hash_items = %zu,"
                      "load factor = %.2f), need to increase hashpower\n",
                      get_hashpower(), cuckoo_size(),
                      cuckoo_loadfactor(get_hashpower()));
        return failure_table_full;
    }

    /**
     * We run cuckoo_insert in a loop until it succeeds in insert and upsert, so
     * we pulled out the loop to avoid duplicating logic
     *
     * @param key the key to insert
     * @param val the value to insert
     * @param hv the hash value of the key
     * @return true if the insert succeeded, false if there was a duplicate key
     * @throw libcuckoo_load_factor_too_low if expansion is necessary, but the
     * load factor of the table is below the threshold
     */
    template <typename K, typename... Args>
    bool cuckoo_insert_loop(size_t hv, K&& key, Args&&... val) {
        cuckoo_status st;
        do {
            auto b = snapshot_and_lock_two(hv);
            size_t hp = get_hashpower();
            st = cuckoo_insert(hv, std::move(b), std::forward<K>(key),
                               std::forward<Args>(val)...);
            if (st == failure_key_duplicated) {
                return false;
            } else if (st == failure_table_full) {
                if (cuckoo_loadfactor(hp) < minimum_load_factor()) {
                    throw libcuckoo_load_factor_too_low(minimum_load_factor());
                }
                // Expand the table and try again
                cuckoo_fast_double(hp);
            }
        } while (st != ok);
        return true;
    }

    // cuckoo_delete searches the table for the given key and sets the slot with
    // that key to empty if it finds it. It expects the locks to be taken and
    // released outside the function.
    cuckoo_status cuckoo_delete(const key_type &key, const size_t hv,
                                const size_t i1, const size_t i2) {
        const partial_t partial = partial_key(hv);
        if (try_del_from_bucket(partial, key, buckets_[i1])) {
            return ok;
        }
        if (try_del_from_bucket(partial, key, buckets_[i2])) {
            return ok;
        }
        return failure_key_not_found;
    }

    // cuckoo_update searches the table for the given key and updates its value
    // if it finds it. It expects the locks to be taken and released outside the
    // function.
    template <typename V>
    cuckoo_status cuckoo_update(const size_t hv, const size_t i1,
                                const size_t i2, const key_type &key, V&& val) {
        const partial_t partial = partial_key(hv);
        if (try_update_bucket(partial, buckets_[i1], key,
                              std::forward<V>(val))) {
            return ok;
        }
        if (try_update_bucket(partial, buckets_[i2], key,
                              std::forward<V>(val))) {
            return ok;
        }
        return failure_key_not_found;
    }

    // cuckoo_update_fn searches the table for the given key and runs the given
    // function on its value if it finds it, assigning the result of the
    // function to the value. It expects the locks to be taken and released
    // outside the function.
    template <typename Updater>
    cuckoo_status cuckoo_update_fn(const key_type &key, Updater fn,
                                   const size_t hv, const size_t i1,
                                   const size_t i2) {
        const partial_t partial = partial_key(hv);
        if (try_update_bucket_fn(partial, key, fn, buckets_[i1])) {
            return ok;
        }
        if (try_update_bucket_fn(partial, key, fn, buckets_[i2])) {
            return ok;
        }
        return failure_key_not_found;
    }

    // cuckoo_clear empties the table, calling the destructors of all the
    // elements it removes from the table. It assumes the locks are taken as
    // necessary.
    cuckoo_status cuckoo_clear() noexcept {
        for (Bucket& b : buckets_) {
            b.clear();
        }
        for (size_t i = 0; i < num_inserts_.size(); ++i) {
            num_inserts_[i].num.store(0);
            num_deletes_[i].num.store(0);
        }
        return ok;
    }

    // cuckoo_size returns the number of elements in the given table.
    size_t cuckoo_size() const noexcept {
        size_t inserts = 0;
        size_t deletes = 0;
        for (size_t i = 0; i < num_inserts_.size(); ++i) {
            inserts += num_inserts_[i].num.load();
            deletes += num_deletes_[i].num.load();
        }
        return inserts-deletes;
    }

    // cuckoo_loadfactor returns the load factor of the given table.
    double cuckoo_loadfactor(const size_t hp) const noexcept {
        return (static_cast<double>(cuckoo_size()) / slot_per_bucket /
                hashsize(hp));
    }

    void move_buckets(size_t current_hp, size_t new_hp,
                      size_t start_lock_ind, size_t end_lock_ind) {
        for (; start_lock_ind < end_lock_ind; ++start_lock_ind) {
            for (size_t bucket_i = start_lock_ind;
                 bucket_i < hashsize(current_hp);
                 bucket_i += locks_t::size()) {
                // By doubling the table size, the index_hash and alt_index of
                // each key got one bit added to the top, at position
                // current_hp, which means anything we have to move will either
                // be at the same bucket position, or exactly
                // hashsize(current_hp) later than the current bucket
                Bucket& old_bucket = buckets_[bucket_i];
                const size_t new_bucket_i = bucket_i + hashsize(current_hp);
                Bucket& new_bucket = buckets_[new_bucket_i];
                size_t new_bucket_slot = 0;

                // Move each item from the old bucket that needs moving into the
                // new bucket
                for (size_t slot = 0; slot < slot_per_bucket; ++slot) {
                    if (!old_bucket.occupied(slot)) {
                        continue;
                    }
                    const size_t hv = hashed_key(old_bucket.key(slot));
                    const size_t old_ihash = index_hash(current_hp, hv);
                    const size_t old_ahash = alt_index(
                        current_hp, old_bucket.partial(slot), old_ihash);
                    const size_t new_ihash = index_hash(new_hp, hv);
                    const size_t new_ahash = alt_index(
                        new_hp, old_bucket.partial(slot), new_ihash);
                    if ((bucket_i == old_ihash && new_ihash == new_bucket_i) ||
                        (bucket_i == old_ahash && new_ahash == new_bucket_i)) {
                        // We're moving the key from the old bucket to the new
                        // one
                        Bucket::move_to_bucket(
                            old_bucket, slot, new_bucket, new_bucket_slot++);
                    } else {
                        // Check that we don't want to move the new key
                        assert(
                            (bucket_i == old_ihash && new_ihash == old_ihash) ||
                            (bucket_i == old_ahash && new_ahash == old_ahash));
                    }
                }
            }
            // Now we can unlock the lock, because all the buckets corresponding
            // to it have been unlocked
            locks_[start_lock_ind].unlock();
        }
    }

    // cuckoo_fast_double will double the size of the table by taking advantage
    // of the properties of index_hash and alt_index.
    cuckoo_status cuckoo_fast_double(size_t current_hp) {
        size_t new_hp = current_hp + 1;
        size_t mhp = maximum_hashpower();
        if (mhp != NO_MAXIMUM_HASHPOWER && new_hp > mhp) {
            throw libcuckoo_maximum_hashpower_exceeded(new_hp);
        }

        std::lock_guard<expansion_lock_t> l(expansion_lock_);
        if (get_hashpower() != current_hp) {
            // Most likely another expansion ran before this one could grab the
            // locks
            LIBCUCKOO_DBG("another expansion is on-going\n");
            return failure_under_expansion;
        }

        locks_.allocate(std::min(locks_t::size(), hashsize(new_hp)));
        auto unlocker = snapshot_and_lock_all();
        buckets_.resize(buckets_.size() * 2);
        set_hashpower(new_hp);

        // We gradually unlock the new table, by processing each of the buckets
        // corresponding to each lock we took. For each slot in an old bucket,
        // we either leave it in the old bucket, or move it to the corresponding
        // new bucket. After we're done with the bucket, we release the lock on
        // it and the new bucket, letting other threads using the new map
        // gradually. We only unlock the locks being used by the old table,
        // because unlocking new locks would enable operations on the table
        // before we want them.
        const size_t locks_to_move = std::min(locks_t::size(),
                                              hashsize(current_hp));
        parallel_exec(0, locks_to_move, kNumCores(),
                      [this, current_hp, new_hp](size_t start, size_t end) {
                          move_buckets(current_hp, new_hp, start, end);
                      });
        parallel_exec(locks_to_move, locks_.allocated_size(), kNumCores(),
                      [this](size_t i, size_t end) {
                          for (; i < end; ++i) {
                              locks_[i].unlock();
                          }
                      });
        // Since we've unlocked the buckets ourselves, we don't need the
        // unlocker to do it for us.
        unlocker.deactivate();
        return ok;
    }

    // insert_into_table is a helper function used by cuckoo_expand_simple to
    // fill up the new table. It moves data out of the original table into the
    // new one.
    static void insert_into_table(
        cuckoohash_map<Key, T, Hash, Pred, Alloc, slot_per_bucket>& new_map,
        buckets_t& buckets, size_t i, size_t end) {
        for (; i < end; ++i) {
            for (size_t j = 0; j < slot_per_bucket; ++j) {
                if (buckets[i].occupied(j)) {
                    storage_value_type& kvpair = buckets[i].storage_kvpair(j);
                    new_map.insert(
                        std::move(kvpair.first),
                        std::move(kvpair.second));
                }
            }
        }
>>>>>>> be7c3994
    }

    //! end returns an iterator to the end of the table
    iterator end() {
      check_table();
      const auto end_pos = const_iterator::end_pos(buckets_.get());
      return iterator(buckets_.get(), has_table_lock_,
                      end_pos.first, end_pos.second);
    }

    //! end returns a const_iterator to the end of the table
    const_iterator end() const {
      check_table();
      const auto end_pos = const_iterator::end_pos(buckets_.get());
      return const_iterator(buckets_.get(), has_table_lock_,
                            end_pos.first, end_pos.second);
    }

    //! cend returns a const_iterator to the end of the table
    const_iterator cend() const {
      return end();
    }

  private:
    // Throws an exception if the locked_table has been invalidated because
    // it lost ownership of the table info.
    void check_table() const {
      if (!has_table_lock()) {
        throw std::runtime_error(
          "locked_table lost ownership of table");
      }
    }

    friend class cuckoohash_map<Key, T, Hash, Pred, Alloc, SLOT_PER_BUCKET>;
  };

  //! lock_table construct a \ref locked_table object that owns all the locks
  //! in the table. This can be used to iterate through the table.
  locked_table lock_table() {
    return locked_table(*this);
  }

  // This class is a friend for unit testing
  friend class UnitTestInternalAccess;

  // Member variables
private:
<<<<<<< HEAD
  // 2**hashpower is the number of buckets. This cannot be changed unless all
  // the locks are taken on the table. Since it is still read and written by
  // multiple threads not necessarily synchronized by a lock, we keep it
  // atomic
  std::atomic<size_t> hashpower_;

  // vector of buckets. The size or memory location of the buckets cannot be
  // changed unless al the locks are taken on the table. Thus, it is only safe
  // to access the buckets_ vector when you have at least one lock held.
  buckets_t buckets_;

  // array of locks. marked mutable, so that const methods can take locks.
  // Even though it's a vector, it should not ever change in size after the
  // initial allocation.
  mutable locks_t locks_;

  // per-core counters for the number of inserts and deletes
  std::vector<
    cacheint, typename allocator_type::template rebind<cacheint>::other>
=======
    // 2**hashpower is the number of buckets. This cannot be changed unless all
    // the locks are taken on the table. Since it is still read and written by
    // multiple threads not necessarily synchronized by a lock, we keep it
    // atomic
    std::atomic<size_t> hashpower_;

    // vector of buckets. The size or memory location of the buckets cannot be
    // changed unless al the locks are taken on the table. Thus, it is only safe
    // to access the buckets_ vector when you have at least one lock held.
    buckets_t buckets_;

    // array of locks. marked mutable, so that const methods can take locks.
    // Even though it's a vector, it should not ever change in size after the
    // initial allocation.
    mutable locks_t locks_;

    // a lock to synchronize expansions
    expansion_lock_t expansion_lock_;

    // per-core counters for the number of inserts and deletes
    std::vector<
        cacheint, typename allocator_type::template rebind<cacheint>::other>
>>>>>>> be7c3994
    num_inserts_, num_deletes_;

  // stores the minimum load factor allowed for automatic expansions. Whenever
  // an automatic expansion is triggered (during an insertion where cuckoo
  // hashing fails, for example), we check the load factor against this
  // double, and throw an exception if it's lower than this value. It can be
  // used to signal when the hash function is bad or the input adversarial.
  std::atomic<double> minimum_load_factor_;

  // stores the maximum hashpower allowed for any expansions. If set to
  // NO_MAXIMUM_HASHPOWER, this limit will be disregarded.
  std::atomic<size_t> maximum_hashpower_;
};

#endif // _CUCKOOHASH_MAP_HH
<|MERGE_RESOLUTION|>--- conflicted
+++ resolved
@@ -1,2526 +1,1994 @@
-/** \file */
-
-#ifndef _CUCKOOHASH_MAP_HH
-#define _CUCKOOHASH_MAP_HH
-
-#include <algorithm>
-#include <array>
-#include <atomic>
-#include <bitset>
-#include <cassert>
-#include <chrono>
-#include <cmath>
-#include <cstdint>
-#include <cstdlib>
-#include <cstring>
-#include <functional>
-#include <iterator>
-#include <limits>
-#include <list>
-#include <memory>
-#include <mutex>
-#include <stdexcept>
-#include <thread>
-#include <tuple>
-#include <type_traits>
+/** \file */
+
+#ifndef _CUCKOOHASH_MAP_HH
+#define _CUCKOOHASH_MAP_HH
+
+#include <algorithm>
+#include <array>
+#include <atomic>
+#include <bitset>
+#include <cassert>
+#include <chrono>
+#include <cmath>
+#include <cstdint>
+#include <cstdlib>
+#include <cstring>
+#include <functional>
+#include <iterator>
+#include <limits>
+#include <list>
+#include <memory>
+#include <mutex>
+#include <stdexcept>
+#include <thread>
+#include <tuple>
+#include <type_traits>
 #ifndef _WIN32
-#include <unistd.h>
+#include <unistd.h>
 #endif
-#include <utility>
-#include <vector>
+#include <utility>
+#include <vector>
 #include <iostream>
-
-#include "cuckoohash_config.hh"
-#include "cuckoohash_util.hh"
-#include "lazy_array.hh"
-#include "default_hasher.hh"
-
-//! cuckoohash_map is the hash table class.
-template < class Key,
-class T,
-class Hash = DefaultHasher<Key>,
-class Pred = std::equal_to<Key>,
-class Alloc = std::allocator<std::pair<const Key, T>>,
-  size_t SLOT_PER_BUCKET = DEFAULT_SLOT_PER_BUCKET
->
-class cuckoohash_map {
-public:
-  //! key_type is the type of keys.
-  typedef Key                     key_type;
-  //! value_type is the type of key-value pairs.
-  typedef std::pair<const Key, T> value_type;
-  //! mapped_type is the type of values.
-  typedef T                       mapped_type;
-  //! hasher is the type of the hash function.
-  typedef Hash                    hasher;
-  //! key_equal is the type of the equality predicate.
-  typedef Pred                    key_equal;
-  //! allocator_type is the type of the allocator
-  typedef Alloc                   allocator_type;
-
-  //! slot_per_bucket is the number of items each bucket in the table can hold
-  static const size_t slot_per_bucket = SLOT_PER_BUCKET;
-
-  //! For any update operations, the callable passed in must be convertible to
-  //! the following type
-  typedef std::function<void(mapped_type&)> updater_type;
-
-  //! Class returned by operator[] which wraps an entry in the hash table.
-  //! Note that this reference type behave somewhat differently from an STL
-  //! map reference. Most importantly, running this operator will not insert a
-  //! default key-value pair into the map if the given key is not already in
-  //! the map.
-  class reference {
-    // Note that this implementation here is not exactly STL compliant. To
-    // maintain performance and avoid hitting the hash table too many times,
-    // The reference object is *lazy*. In other words,
-    //
-    //  - operator[] does not actually perform an insert. It returns a
-    //    reference object pointing to the requested key.
-    //  - On table[i] = val // reference::operator=(mapped_type)
-    //    an update / insert is called
-    //  - On table[i] = table[j] // reference::operator=(const reference&)
-    //    an update / insert is called with the value of table[j]
-    //  - On val = table[i] // operator mapped_type()
-    //    a find is called
-    //  - On table[i] (i.e. no operation performed)
-    //    the destructor is called immediately (reference::~reference())
-    //    and nothing happens.
-  public:
-    //! Delete the default constructor, which should never be used
-    reference() = delete;
-
-    //! Casting to \p mapped_type runs a find for the stored key. If the
-    //! find fails, it will thrown an exception.
-    operator mapped_type() const {
-      return owner_.find(key_);
-    }
-
-    //! The assignment operator will first try to update the value at the
-    //! reference's key. If the key isn't in the table, it will insert the
-    //! key with \p val.
-    reference& operator=(const mapped_type& val) {
-      owner_.upsert(
-        key_, [&val](mapped_type& v) { v = val; }, val);
-      return *this;
-    }
-
-    //! The copy assignment operator doesn't actually copy the passed-in
-    //! reference. Instead, it has the same behavior as operator=(const
-    //! mapped_type& val).
-    reference& operator=(const reference& ref) {
+
+#include "cuckoohash_config.hh"
+#include "cuckoohash_util.hh"
+#include "lazy_array.hh"
+#include "default_hasher.hh"
+
+//! cuckoohash_map is the hash table class.
+template < class Key,
+           class T,
+           class Hash = DefaultHasher<Key>,
+           class Pred = std::equal_to<Key>,
+           class Alloc = std::allocator<std::pair<const Key, T>>,
+           size_t SLOT_PER_BUCKET = DEFAULT_SLOT_PER_BUCKET
+           >
+class cuckoohash_map {
+public:
+    //! key_type is the type of keys.
+    typedef Key                     key_type;
+    //! value_type is the type of key-value pairs.
+    typedef std::pair<const Key, T> value_type;
+    //! mapped_type is the type of values.
+    typedef T                       mapped_type;
+    //! hasher is the type of the hash function.
+    typedef Hash                    hasher;
+    //! key_equal is the type of the equality predicate.
+    typedef Pred                    key_equal;
+    //! allocator_type is the type of the allocator
+    typedef Alloc                   allocator_type;
+
+    //! slot_per_bucket is the number of items each bucket in the table can hold
+    static const size_t slot_per_bucket = SLOT_PER_BUCKET;
+
+    //! For any update operations, the callable passed in must be convertible to
+    //! the following type
+    typedef std::function<void(mapped_type&)> updater_type;
+
+    //! Class returned by operator[] which wraps an entry in the hash table.
+    //! Note that this reference type behave somewhat differently from an STL
+    //! map reference. Most importantly, running this operator will not insert a
+    //! default key-value pair into the map if the given key is not already in
+    //! the map.
+    class reference {
+        // Note that this implementation here is not exactly STL compliant. To
+        // maintain performance and avoid hitting the hash table too many times,
+        // The reference object is *lazy*. In other words,
+        //
+        //  - operator[] does not actually perform an insert. It returns a
+        //    reference object pointing to the requested key.
+        //  - On table[i] = val // reference::operator=(mapped_type)
+        //    an update / insert is called
+        //  - On table[i] = table[j] // reference::operator=(const reference&)
+        //    an update / insert is called with the value of table[j]
+        //  - On val = table[i] // operator mapped_type()
+        //    a find is called
+        //  - On table[i] (i.e. no operation performed)
+        //    the destructor is called immediately (reference::~reference())
+        //    and nothing happens.
+    public:
+        //! Delete the default constructor, which should never be used
+        reference() = delete;
+
+        //! Casting to \p mapped_type runs a find for the stored key. If the
+        //! find fails, it will thrown an exception.
+        operator mapped_type() const {
+            return owner_.find(key_);
+        }
+
+        //! The assignment operator will first try to update the value at the
+        //! reference's key. If the key isn't in the table, it will insert the
+        //! key with \p val.
+        reference& operator=(const mapped_type& val) {
+            owner_.upsert(
+                key_, [&val](mapped_type& v) { v = val; }, val);
+            return *this;
+        }
+
+        //! The copy assignment operator doesn't actually copy the passed-in
+        //! reference. Instead, it has the same behavior as operator=(const
+        //! mapped_type& val).
+        reference& operator=(const reference& ref) {
       *this = (mapped_type)ref;
-      return *this;
-    }
-
-  private:
-    // private constructor which initializes the owner and key
-    reference(
-      cuckoohash_map<Key, T, Hash, Pred, Alloc, slot_per_bucket>& owner,
-      const key_type& key) : owner_(owner), key_(key) {}
-
-    // reference to the hash map instance
-    cuckoohash_map<Key, T, Hash, Pred, Alloc, slot_per_bucket>& owner_;
-    // the referenced key
-    const key_type& key_;
-
-    // cuckoohash_map needs to call the private constructor
-    friend class cuckoohash_map<Key, T, Hash, Pred, Alloc, slot_per_bucket>;
+            return *this;
+        }
+
+    private:
+        // private constructor which initializes the owner and key
+        reference(
+            cuckoohash_map<Key, T, Hash, Pred, Alloc, slot_per_bucket>& owner,
+            const key_type& key) : owner_(owner), key_(key) {}
+
+        // reference to the hash map instance
+        cuckoohash_map<Key, T, Hash, Pred, Alloc, slot_per_bucket>& owner_;
+        // the referenced key
+        const key_type& key_;
+
+        // cuckoohash_map needs to call the private constructor
+        friend class cuckoohash_map<Key, T, Hash, Pred, Alloc, slot_per_bucket>;
+    };
+
+    typedef const mapped_type const_reference;
+
+    typedef char partial_t;
+
+private:
+    // Constants used internally
+
+    // true if the key is small and simple, which means using partial keys for
+    // lookup would probably slow us down
+    static const bool is_simple =
+        std::is_pod<key_type>::value && sizeof(key_type) <= 8;
+
+    // We enable certain methods only if the mapped_type is copy-assignable
+    static const bool value_copy_assignable = std::is_copy_assignable<
+        mapped_type>::value;
+
+    // number of locks in the locks array
+    static const size_t kNumLocks = 1 << 16;
+
+    // number of cores on the machine
+    static size_t kNumCores() {
+    static size_t cores = std::thread::hardware_concurrency();
+        return cores;
+    }
+
+    // A fast, lightweight spinlock
+    class spinlock {
+        std::atomic_flag lock_;
+    public:
+        spinlock() {
+            lock_.clear();
+        }
+
+        inline void lock() {
+            while (lock_.test_and_set(std::memory_order_acquire));
+        }
+
+        inline void unlock() {
+            lock_.clear(std::memory_order_release);
+        }
+
+        inline bool try_lock() {
+            return !lock_.test_and_set(std::memory_order_acquire);
+        }
   };
-
-  typedef const mapped_type const_reference;
-
-  typedef char partial_t;
-
-private:
-  // Constants used internally
-
-  // true if the key is small and simple, which means using partial keys for
-  // lookup would probably slow us down
-  static const bool is_simple =
-    std::is_pod<key_type>::value && sizeof(key_type) <= 8;
-
-  // We enable certain methods only if the mapped_type is copy-assignable
-  static const bool value_copy_assignable = std::is_copy_assignable<
-    mapped_type>::value;
-
-  // number of locks in the locks array
-  static const size_t kNumLocks = 1 << 16;
-
-  // number of cores on the machine
-  static size_t kNumCores() {
-    static size_t cores = std::thread::hardware_concurrency();
-    return cores;
-  }
-
-  // A fast, lightweight spinlock
-  class spinlock {
-    std::atomic_flag lock_;
-  public:
-    spinlock() {
-      lock_.clear();
-    }
-
-<<<<<<< HEAD
-    inline void lock() {
-      while (lock_.test_and_set(std::memory_order_acquire));
-    }
-=======
-    // The type of the locks container
-    static_assert(LOCK_ARRAY_GRANULARITY >= 0 && LOCK_ARRAY_GRANULARITY <= 16,
-                  "LOCK_ARRAY_GRANULARITY constant must be between 0 and 16,"
-                  " inclusive");
-    typedef lazy_array<
-        16 - LOCK_ARRAY_GRANULARITY, LOCK_ARRAY_GRANULARITY,
-        spinlock,
-        typename allocator_type::template rebind<spinlock>::other> locks_t;
-
-    // The type of the expansion lock
-    typedef std::mutex expansion_lock_t;
-
-    // cacheint is a cache-aligned atomic integer type.
-    struct cacheint {
-        std::atomic<size_t> num;
-        cacheint(): num(0) {}
-        cacheint(size_t x): num(x) {}
-        cacheint(const cacheint& x): num(x.num.load()) {}
-        cacheint(cacheint&& x): num(x.num.load()) {}
-        cacheint& operator=(const cacheint& x) {
-            num = x.num.load();
-            return *this;
-        }
-        cacheint& operator=(const cacheint&& x) {
-            num = x.num.load();
-            return *this;
-        }
-    } __attribute__((aligned(64)));
->>>>>>> be7c3994
-
-    inline void unlock() {
-      lock_.clear(std::memory_order_release);
-    }
-
-    inline bool try_lock() {
-      return !lock_.test_and_set(std::memory_order_acquire);
-    }
-  };
-
-  typedef enum {
-    ok,
-    failure,
-    failure_key_not_found,
-    failure_key_duplicated,
-    failure_table_full,
-    failure_under_expansion,
-  } cuckoo_status;
-
-  // The Bucket type holds slot_per_bucket partial keys, key-value pairs, and
-  // a occupied bitset, which indicates whether the slot at the given bit
-  // index is in the table or not. It uses aligned_storage arrays to store the
-  // keys and values to allow constructing and destroying key-value pairs in
-  // place. Internally, the values are stored without the const qualifier in
-  // the key, to enable modifying bucket memory.
-  typedef std::pair<Key, T> storage_value_type;
-  class Bucket {
-  private:
-    std::array<partial_t, slot_per_bucket> partials_;
-    std::bitset<slot_per_bucket> occupied_;
-    std::array<typename std::aligned_storage<
-      sizeof(storage_value_type),
-      alignof(storage_value_type)>::type,
-      slot_per_bucket> kvpairs_;
-
-  public:
-    const partial_t& partial(size_t ind) const {
-      return partials_[ind];
-    }
-
-    partial_t& partial(size_t ind) {
-      return partials_[ind];
-    }
-
-    const value_type& kvpair(size_t ind) const {
-      return *static_cast<const value_type*>(
-        static_cast<const void*>(&kvpairs_[ind]));
-    }
-
-    value_type& kvpair(size_t ind) {
-      return *static_cast<value_type*>(
-        static_cast<void*>(&kvpairs_[ind]));
-    }
-
-<<<<<<< HEAD
-    storage_value_type& storage_kvpair(size_t ind) {
-      return *static_cast<storage_value_type*>(
-        static_cast<void*>(&kvpairs_[ind]));
-=======
-    //! contains searches through the table for \p key, and returns true if it
-    //! finds it in the table, and false otherwise.
-    bool contains(const key_type& key) const {
-        size_t hv = hashed_key(key);
-        auto b = snapshot_and_lock_two(hv);
-        const bool result = cuckoo_contains(key, hv, b.i[0], b.i[1]);
-        return result;
-    }
-
-    /**
-     * Puts the given key-value pair into the table. If the key cannot be placed
-     * in the table, it may be automatically expanded to fit more items.
-     *
-     * @param key the key to insert into the table
-     * @param val the value to insert
-     * @return true if the insertion succeeded, false if there was a duplicate
-     * key
-     * @throw libcuckoo_load_factor_too_low if the load factor is below the
-     * minimum_load_factor threshold, if expansion is required
-     * @throw libcuckoo_maximum_hashpower_exceeded if expansion is required
-     * beyond the maximum hash power, if one was set
-     */
-    template <typename K, typename... Args>
-    bool insert(K&& key, Args&&... val) {
-        return cuckoo_insert_loop(hashed_key(key), std::forward<K>(key),
-                                  std::forward<Args>(val)...);
-    }
-
-    //! erase removes \p key and it's associated value from the table, calling
-    //! their destructors. If \p key is not there, it returns false, otherwise
-    //! it returns true.
-    bool erase(const key_type& key) {
-        size_t hv = hashed_key(key);
-        auto b = snapshot_and_lock_two(hv);
-        const cuckoo_status st = cuckoo_delete(key, hv, b.i[0], b.i[1]);
-        return (st == ok);
-    }
-
-    //! update changes the value associated with \p key to \p val. If \p key is
-    //! not there, it returns false, otherwise it returns true.
-    template <typename V>
-    bool update(const key_type& key, V&& val) {
-        size_t hv = hashed_key(key);
-        auto b = snapshot_and_lock_two(hv);
-        const cuckoo_status st = cuckoo_update(hv, b.i[0], b.i[1],
-                                               key, std::forward<V>(val));
-        return (st == ok);
-    }
-
-    //! update_fn changes the value associated with \p key with the function \p
-    //! fn. \p fn will be passed one argument of type \p mapped_type& and can
-    //! modify the argument as desired, returning nothing. If \p key is not
-    //! there, it returns false, otherwise it returns true.
-    template <typename Updater>
-    typename std::enable_if<
-        std::is_convertible<Updater, updater_type>::value,
-        bool>::type update_fn(const key_type& key, Updater fn) {
-        size_t hv = hashed_key(key);
-        auto b = snapshot_and_lock_two(hv);
-        const cuckoo_status st = cuckoo_update_fn(key, fn, hv, b.i[0], b.i[1]);
-        return (st == ok);
-    }
-
-    //! upsert is a combination of update_fn and insert. It first tries updating
-    //! the value associated with \p key using \p fn. If \p key is not in the
-    //! table, then it runs an insert with \p key and \p val. It will always
-    //! succeed, since if the update fails and the insert finds the key already
-    //! inserted, it can retry the update.
-    template <typename Updater, typename K, typename... Args>
-    typename std::enable_if<
-        std::is_convertible<Updater, updater_type>::value,
-        void>::type upsert(K&& key, Updater fn, Args&&... val) {
-        size_t hv = hashed_key(key);
-        cuckoo_status st;
-        do {
-            auto b = snapshot_and_lock_two(hv);
-            size_t hp = get_hashpower();
-            st = cuckoo_update_fn(key, fn, hv, b.i[0], b.i[1]);
-            if (st == ok) {
-                break;
-            }
-
-            // We run an insert, since the update failed. Since we already have
-            // the locks, we don't run cuckoo_insert_loop immediately, to avoid
-            // releasing and re-grabbing the locks. Recall, that the locks will
-            // be released at the end of this call to cuckoo_insert.
-            st = cuckoo_insert(hv, std::move(b), std::forward<K>(key),
-                               std::forward<Args>(val)...);
-            if (st == failure_table_full) {
-                cuckoo_fast_double(hp);
-                // Retry until the insert doesn't fail due to expansion.
-                if (cuckoo_insert_loop(hv, std::forward<K>(key),
-                                       std::forward<Args>(val)...)) {
-                    break;
-                }
-                // The only valid reason for failure is a duplicate key. In this
-                // case, we retry the entire upsert operation.
-            }
-        } while (st != ok);
-    }
-
-    /**
-     * Resizes the table to the given hashpower. If this hashpower is not larger
-     * than the current hashpower, then it decreases the hashpower to the
-     * maximum of the specified value and the smallest hashpower that can hold
-     * all the elements currently in the table.
-     *
-     * @param n the hashpower to set for the table
-     * @return true if the table changed size, false otherwise
-     * @throw libcuckoo_maximum_hashpower_exceeded if the specified hashpower is
-     * greater than the maximum, if one was set
-     */
-    bool rehash(size_t n) {
-        size_t hp = get_hashpower();
-        if (n == hp) {
-            return false;
-        }
-        return cuckoo_expand_simple(n, n > hp) == ok;
-    }
-
-    /**
-     * Reserve enough space in the table for the given number of elements. If
-     * the table can already hold that many elements, the function will shrink
-     * the table to the smallest hashpower that can hold the maximum of the
-     * specified amount and the current table size.
-     *
-     * @param n the number of elements to reserve space for
-     * @return true if the size of the table changed, false otherwise
-     * @throw libcuckoo_maximum_hashpower_exceeded if the specified hashpower is
-     * greater than the maximum, if one was set
-     */
-    bool reserve(size_t n) {
-        size_t hp = get_hashpower();
-        size_t new_hp = reserve_calc(n);
-        if (new_hp == hp) {
-            return false;
-        }
-        return cuckoo_expand_simple(new_hp, new_hp > hp) == ok;
->>>>>>> be7c3994
-    }
-
-    bool occupied(size_t ind) const {
-      return occupied_[ind];
-    }
-
-    const key_type& key(size_t ind) const {
-      return kvpair(ind).first;
-    }
-
-    const mapped_type& val(size_t ind) const {
-      return kvpair(ind).second;
-    }
-
-    mapped_type& val(size_t ind) {
-      return kvpair(ind).second;
-    }
-
-    template <class... Args>
-    void setKV(size_t ind, Args&&... args) {
-      static allocator_type pair_allocator;
-      occupied_[ind] = true;
-      pair_allocator.construct(&storage_kvpair(ind),
-                               std::forward<Args>(args)...);
-    }
-
-    void eraseKV(size_t ind) {
-      occupied_[ind] = false;
-      (&kvpair(ind))->~value_type();
-    }
-
-    void clear() {
-      for (size_t i = 0; i < slot_per_bucket; ++i) {
-        if (occupied(i)) {
-          eraseKV(i);
-        }
-      }
-    }
-
-    ~Bucket() {
-      clear();
-    }
-
-<<<<<<< HEAD
-    // Moves the item in b1[slot1] into b2[slot2] without copying
-    static void move_to_bucket(
-      Bucket& b1, size_t slot1,
-      Bucket& b2, size_t slot2) {
-      assert(b1.occupied(slot1));
-      assert(!b2.occupied(slot2));
-      b2.setKV(slot2, std::move(b1.storage_kvpair(slot1)));
-      b2.partial(slot2) = b1.partial(slot1);
-      b1.occupied_.reset(slot1);
-      b2.occupied_.set(slot2);
-=======
-    // A resource manager which releases all the locks upon destruction. It can
-    // only be moved, not copied.
-    class AllUnlocker {
-    private:
-        // If nullptr, do nothing
-        locks_t* locks_;
-    public:
-        AllUnlocker(locks_t* locks): locks_(locks) {}
-
-        AllUnlocker(const AllUnlocker&) = delete;
-        AllUnlocker(AllUnlocker&& au) : locks_(au.locks_) {
-            au.locks_ = nullptr;
-        }
-
-        AllUnlocker& operator=(const AllUnlocker&) = delete;
-        AllUnlocker& operator=(AllUnlocker&& au) {
-            locks_ = au.locks_;
-            au.locks_ = nullptr;
-        }
-
-        void deactivate() {
-            locks_ = nullptr;
-        }
-
-        void release() {
-            if (locks_) {
-                for (size_t i = 0; i < locks_->allocated_size(); ++i) {
-                    (*locks_)[i].unlock();
-                }
-                deactivate();
-            }
-        }
-
-        ~AllUnlocker() {
-            release();
-        }
-    };
-
-    // snapshot_and_lock_all takes all the locks, and returns a deleter object,
-    // that releases the locks upon destruction. Note that after taking all the
-    // locks, it is okay to change the buckets_ vector and the hashpower_, since
-    // no other threads should be accessing the buckets.
-    AllUnlocker snapshot_and_lock_all() const noexcept {
-        for (size_t i = 0; i < locks_.allocated_size(); ++i) {
-            locks_[i].lock();
-        }
-        return AllUnlocker(&locks_);
-    }
-
-    // lock_ind converts an index into buckets to an index into locks.
-    static inline size_t lock_ind(const size_t bucket_ind) {
-        return bucket_ind & (kNumLocks - 1);
-    }
-
-    // hashsize returns the number of buckets corresponding to a given
-    // hashpower.
-    static inline size_t hashsize(const size_t hp) {
-        return 1U << hp;
-    }
-
-    // hashmask returns the bitmask for the buckets array corresponding to a
-    // given hashpower.
-    static inline size_t hashmask(const size_t hp) {
-        return hashsize(hp) - 1;
-    }
-
-    // hashed_key hashes the given key.
-    static inline size_t hashed_key(const key_type &key) {
-        return hashfn()(key);
-    }
-
-    // index_hash returns the first possible bucket that the given hashed key
-    // could be.
-    static inline size_t index_hash(const size_t hp, const size_t hv) {
-        return hv & hashmask(hp);
-    }
-
-    // alt_index returns the other possible bucket that the given hashed key
-    // could be. It takes the first possible bucket as a parameter. Note that
-    // this function will return the first possible bucket if index is the
-    // second possible bucket, so alt_index(ti, partial, alt_index(ti, partial,
-    // index_hash(ti, hv))) == index_hash(ti, hv).
-    static inline size_t alt_index(const size_t hp, const partial_t partial,
-                                   const size_t index) {
-        // ensure tag is nonzero for the multiply.
-        const partial_t nonzero_tag = (partial >> 1 << 1) + 1;
-        // 0xc6a4a7935bd1e995 is the hash constant from 64-bit MurmurHash2
-        const size_t hash_of_tag = nonzero_tag * 0xc6a4a7935bd1e995;
-        return (index ^ hash_of_tag) & hashmask(hp);
-    }
-
-    // partial_key returns a partial_t representing the upper sizeof(partial_t)
-    // bytes of the hashed key. This is used for partial-key cuckoohashing, and
-    // for finding the alternate bucket of that a key hashes to.
-    static inline partial_t partial_key(const size_t hv) {
-        return (partial_t)(hv >> ((sizeof(size_t)-sizeof(partial_t)) * 8));
-    }
-
-    // A constexpr version of pow that we can use for static_asserts
-    static constexpr size_t const_pow(size_t a, size_t b) {
-        return (b == 0) ? 1 : a * const_pow(a, b - 1);
-    }
-
-    // The maximum number of items in a BFS path.
-    static const uint8_t MAX_BFS_PATH_LEN = 5;
-
-    // CuckooRecord holds one position in a cuckoo path. Since cuckoopath
-    // elements only define a sequence of alternate hashings for different hash
-    // values, we only need to keep track of the hash values being moved, rather
-    // than the keys themselves.
-    typedef struct {
-        size_t bucket;
-        size_t slot;
-        size_t hv;
-    } CuckooRecord;
-
-    typedef std::array<CuckooRecord, MAX_BFS_PATH_LEN> CuckooRecords;
-
-    // b_slot holds the information for a BFS path through the table
-    struct b_slot {
-        // The bucket of the last item in the path
-        size_t bucket;
-        // a compressed representation of the slots for each of the buckets in
-        // the path. pathcode is sort of like a base-slot_per_bucket number, and
-        // we need to hold at most MAX_BFS_PATH_LEN slots. Thus we need the
-        // maximum pathcode to be at least slot_per_bucket^(MAX_BFS_PATH_LEN)
-        size_t pathcode;
-        static_assert(const_pow(slot_per_bucket, MAX_BFS_PATH_LEN) <
-                      std::numeric_limits<decltype(pathcode)>::max(),
-                      "pathcode may not be large enough to encode a cuckoo"
-                      " path");
-        // The 0-indexed position in the cuckoo path this slot occupies. It must
-        // be less than MAX_BFS_PATH_LEN, and also able to hold negative values.
-        int_fast8_t depth;
-        static_assert(MAX_BFS_PATH_LEN - 1 <=
-                      std::numeric_limits<decltype(depth)>::max(),
-                      "The depth type must able to hold a value of"
-                      " MAX_BFS_PATH_LEN - 1");
-        static_assert(-1 >= std::numeric_limits<decltype(depth)>::min(),
-                      "The depth type must be able to hold a value of -1");
-        b_slot() {}
-        b_slot(const size_t b, const size_t p, const decltype(depth) d)
-            : bucket(b), pathcode(p), depth(d) {
-            assert(d < MAX_BFS_PATH_LEN);
-        }
-    } __attribute__((__packed__));
-
-    // b_queue is the queue used to store b_slots for BFS cuckoo hashing.
-    class b_queue {
-        // The maximum size of the BFS queue. Note that unless it's less than
-        // SLOT_PER_BUCKET^MAX_BFS_PATH_LEN, it won't really mean anything.
-        static const size_t MAX_CUCKOO_COUNT = 512;
-        static_assert((MAX_CUCKOO_COUNT & (MAX_CUCKOO_COUNT - 1)) == 0,
-                      "MAX_CUCKOO_COUNT should be a power of 2");
-        // A circular array of b_slots
-        b_slot slots[MAX_CUCKOO_COUNT];
-        // The index of the head of the queue in the array
-        size_t first;
-        // One past the index of the last item of the queue in the array.
-        size_t last;
-
-        // returns the index in the queue after ind, wrapping around if
-        // necessary.
-        size_t increment(size_t ind) {
-            return (ind + 1) & (MAX_CUCKOO_COUNT - 1);
-        }
-
-    public:
-        b_queue() : first(0), last(0) {}
-
-        void enqueue(b_slot x) {
-            assert(!full());
-            slots[last] = x;
-            last = increment(last);
-        }
-
-        b_slot dequeue() {
-            assert(!empty());
-            b_slot& x = slots[first];
-            first = increment(first);
-            return x;
-        }
-
-        bool empty() {
-            return first == last;
-        }
-
-        bool full() {
-            return increment(last) == first;
-        }
-    } __attribute__((__packed__));
-
-    // slot_search searches for a cuckoo path using breadth-first search. It
-    // starts with the i1 and i2 buckets, and, until it finds a bucket with an
-    // empty slot, adds each slot of the bucket in the b_slot. If the queue runs
-    // out of space, it fails.
-    //
-    // throws hashpower_changed if it changed during the search
-    b_slot slot_search(const size_t hp, const size_t i1,
-                       const size_t i2) {
-        b_queue q;
-        // The initial pathcode informs cuckoopath_search which bucket the path
-        // starts on
-        q.enqueue(b_slot(i1, 0, 0));
-        q.enqueue(b_slot(i2, 1, 0));
-        while (!q.full() && !q.empty()) {
-            b_slot x = q.dequeue();
-            // Picks a (sort-of) random slot to start from
-            size_t starting_slot = x.pathcode % slot_per_bucket;
-            for (size_t i = 0; i < slot_per_bucket && !q.full();
-                 ++i) {
-                size_t slot = (starting_slot + i) % slot_per_bucket;
-                OneBucket ob = lock_one(hp, x.bucket);
-                Bucket& b = buckets_[x.bucket];
-                if (!b.occupied(slot)) {
-                    // We can terminate the search here
-                    x.pathcode = x.pathcode * slot_per_bucket + slot;
-                    return x;
-                }
-
-                // If x has less than the maximum number of path components,
-                // create a new b_slot item, that represents the bucket we would
-                // have come from if we kicked out the item at this slot.
-                const partial_t partial = b.partial(slot);
-                if (x.depth < MAX_BFS_PATH_LEN - 1) {
-                    b_slot y(alt_index(hp, partial, x.bucket),
-                             x.pathcode * slot_per_bucket + slot, x.depth+1);
-                    q.enqueue(y);
-                }
-            }
-        }
-        // We didn't find a short-enough cuckoo path, so the queue ran out of
-        // space. Return a failure value.
-        return b_slot(0, 0, -1);
->>>>>>> be7c3994
-    }
-  };
-
-<<<<<<< HEAD
-  // The type of the buckets container
-  typedef std::vector<
-    Bucket, typename allocator_type::template rebind<Bucket>::other>
-    buckets_t;
-=======
-    // cuckoopath_search finds a cuckoo path from one of the starting buckets to
-    // an empty slot in another bucket. It returns the depth of the discovered
-    // cuckoo path on success, and -1 on failure. Since it doesn't take locks on
-    // the buckets it searches, the data can change between this function and
-    // cuckoopath_move. Thus cuckoopath_move checks that the data matches the
-    // cuckoo path before changing it.
-    //
-    // throws hashpower_changed if it changed during the search
-    int cuckoopath_search(const size_t hp,
-                          CuckooRecords& cuckoo_path,
-                          const size_t i1, const size_t i2) {
-        b_slot x = slot_search(hp, i1, i2);
-        if (x.depth == -1) {
-            return -1;
-        }
-        // Fill in the cuckoo path slots from the end to the beginning
-        for (int i = x.depth; i >= 0; i--) {
-            cuckoo_path[i].slot = x.pathcode % slot_per_bucket;
-            x.pathcode /= slot_per_bucket;
-        }
-        // Fill in the cuckoo_path buckets and keys from the beginning to the
-        // end, using the final pathcode to figure out which bucket the path
-        // starts on. Since data could have been modified between slot_search
-        // and the computation of the cuckoo path, this could be an invalid
-        // cuckoo_path.
-        CuckooRecord& first = cuckoo_path[0];
-        if (x.pathcode == 0) {
-            first.bucket = i1;
-        } else {
-            assert(x.pathcode == 1);
-            first.bucket = i2;
-        }
-        {
-            OneBucket ob = lock_one(hp, first.bucket);
-            Bucket& b = buckets_[first.bucket];
-            if (!b.occupied(first.slot)) {
-                // We can terminate here
-                return 0;
-            }
-            first.hv = hashed_key(b.key(first.slot));
-        }
-        for (int i = 1; i <= x.depth; ++i) {
-            CuckooRecord& curr = cuckoo_path[i];
-            CuckooRecord& prev = cuckoo_path[i-1];
-            assert(prev.bucket == index_hash(hp, prev.hv) ||
-                   prev.bucket == alt_index(hp, partial_key(prev.hv),
-                                            index_hash(hp, prev.hv)));
-            // We get the bucket that this slot is on by computing the alternate
-            // index of the previous bucket
-            curr.bucket = alt_index(hp, partial_key(prev.hv), prev.bucket);
-            OneBucket ob = lock_one(hp, curr.bucket);
-            Bucket& b = buckets_[curr.bucket];
-            if (!b.occupied(curr.slot)) {
-                // We can terminate here
-                return i;
-            }
-            curr.hv = hashed_key(b.key(curr.slot));
-        }
-        return x.depth;
-    }
->>>>>>> be7c3994
-
-  // The type of the locks container
-  static_assert(LOCK_ARRAY_GRANULARITY >= 0 && LOCK_ARRAY_GRANULARITY <= 16,
-                "LOCK_ARRAY_GRANULARITY constant must be between 0 and 16,"
-                " inclusive");
-  typedef lazy_array<
-    16 - LOCK_ARRAY_GRANULARITY, LOCK_ARRAY_GRANULARITY,
-    spinlock,
-    typename allocator_type::template rebind<spinlock>::other> locks_t;
-
-  // cacheint is a cache-aligned atomic integer type.
-  struct cacheint {
-    std::atomic<size_t> num;
+
+    typedef enum {
+        ok,
+        failure,
+        failure_key_not_found,
+        failure_key_duplicated,
+        failure_table_full,
+        failure_under_expansion,
+    } cuckoo_status;
+
+    // The Bucket type holds slot_per_bucket partial keys, key-value pairs, and
+    // a occupied bitset, which indicates whether the slot at the given bit
+    // index is in the table or not. It uses aligned_storage arrays to store the
+    // keys and values to allow constructing and destroying key-value pairs in
+    // place. Internally, the values are stored without the const qualifier in
+    // the key, to enable modifying bucket memory.
+    typedef std::pair<Key, T> storage_value_type;
+    class Bucket {
+    private:
+        std::array<partial_t, slot_per_bucket> partials_;
+        std::bitset<slot_per_bucket> occupied_;
+        std::array<typename std::aligned_storage<
+                       sizeof(storage_value_type),
+                       alignof(storage_value_type)>::type,
+                   slot_per_bucket> kvpairs_;
+
+    public:
+        const partial_t& partial(size_t ind) const {
+            return partials_[ind];
+        }
+
+        partial_t& partial(size_t ind) {
+            return partials_[ind];
+        }
+
+        const value_type& kvpair(size_t ind) const {
+            return *static_cast<const value_type*>(
+                static_cast<const void*>(&kvpairs_[ind]));
+        }
+
+        value_type& kvpair(size_t ind) {
+            return *static_cast<value_type*>(
+                static_cast<void*>(&kvpairs_[ind]));
+        }
+
+        storage_value_type& storage_kvpair(size_t ind) {
+            return *static_cast<storage_value_type*>(
+                static_cast<void*>(&kvpairs_[ind]));
+        }
+
+        bool occupied(size_t ind) const {
+            return occupied_[ind];
+        }
+
+        const key_type& key(size_t ind) const {
+            return kvpair(ind).first;
+        }
+
+        const mapped_type& val(size_t ind) const {
+            return kvpair(ind).second;
+        }
+
+        mapped_type& val(size_t ind) {
+            return kvpair(ind).second;
+        }
+
+        template <class... Args>
+        void setKV(size_t ind, Args&&... args) {
+            static allocator_type pair_allocator;
+            occupied_[ind] = true;
+            pair_allocator.construct(&storage_kvpair(ind),
+                                     std::forward<Args>(args)...);
+        }
+
+        void eraseKV(size_t ind) {
+            occupied_[ind] = false;
+            (&kvpair(ind))->~value_type();
+        }
+
+        void clear() {
+            for (size_t i = 0; i < slot_per_bucket; ++i) {
+                if (occupied(i)) {
+                    eraseKV(i);
+                }
+            }
+        }
+
+        ~Bucket() {
+            clear();
+        }
+
+        // Moves the item in b1[slot1] into b2[slot2] without copying
+        static void move_to_bucket(
+            Bucket& b1, size_t slot1,
+            Bucket& b2, size_t slot2) {
+            assert(b1.occupied(slot1));
+            assert(!b2.occupied(slot2));
+            b2.setKV(slot2, std::move(b1.storage_kvpair(slot1)));
+            b2.partial(slot2) = b1.partial(slot1);
+            b1.occupied_.reset(slot1);
+            b2.occupied_.set(slot2);
+        }
+    };
+
+    // The type of the buckets container
+    typedef std::vector<
+        Bucket, typename allocator_type::template rebind<Bucket>::other>
+    buckets_t;
+
+    // The type of the locks container
+    static_assert(LOCK_ARRAY_GRANULARITY >= 0 && LOCK_ARRAY_GRANULARITY <= 16,
+                  "LOCK_ARRAY_GRANULARITY constant must be between 0 and 16,"
+                  " inclusive");
+    typedef lazy_array<
+        16 - LOCK_ARRAY_GRANULARITY, LOCK_ARRAY_GRANULARITY,
+        spinlock,
+        typename allocator_type::template rebind<spinlock>::other> locks_t;
+
+    // The type of the expansion lock
+    typedef std::mutex expansion_lock_t;
+
+    // cacheint is a cache-aligned atomic integer type.
+    struct cacheint {
+        std::atomic<size_t> num;
     cacheint() : num(0) {}
     cacheint(size_t x) : num(x) {}
     cacheint(const cacheint& x) : num(x.num.load()) {}
     cacheint(cacheint&& x) : num(x.num.load()) {}
-    cacheint& operator=(const cacheint& x) {
-      num = x.num.load();
-      return *this;
-    }
-    cacheint& operator=(const cacheint&& x) {
-      num = x.num.load();
-      return *this;
-    }
+        cacheint& operator=(const cacheint& x) {
+            num = x.num.load();
+            return *this;
+        }
+        cacheint& operator=(const cacheint&& x) {
+            num = x.num.load();
+            return *this;
+        }
   };
-
-  // Helper methods to read and write hashpower_ with the correct memory
-  // barriers
-  size_t get_hashpower() const {
-    return hashpower_.load(std::memory_order_acquire);
-  }
-
-  void set_hashpower(size_t val) {
-    hashpower_.store(val, std::memory_order_release);
-  }
-
-  // get_counterid returns the counterid for the current thread.
-  static inline int get_counterid() {
-    // counterid stores the per-thread counter index of each thread. Each
-    // counter value corresponds to a core on the machine.
+
+    // Helper methods to read and write hashpower_ with the correct memory
+    // barriers
+    size_t get_hashpower() const {
+        return hashpower_.load(std::memory_order_acquire);
+    }
+
+    void set_hashpower(size_t val) {
+        hashpower_.store(val, std::memory_order_release);
+    }
+
+    // get_counterid returns the counterid for the current thread.
+    static inline int get_counterid() {
+        // counterid stores the per-thread counter index of each thread. Each
+        // counter value corresponds to a core on the machine.
     static  int counterid = -1;
-
-    if (counterid < 0) {
-      counterid = rand() % kNumCores();
-    }
-    return counterid;
-  }
-
-  // reserve_calc takes in a parameter specifying a certain number of slots
-  // for a table and returns the smallest hashpower that will hold n elements.
-  static size_t reserve_calc(size_t n) {
-    double nhd = ceil(log2((double)n / (double)slot_per_bucket));
+
+        if (counterid < 0) {
+            counterid = rand() % kNumCores();
+        }
+        return counterid;
+    }
+
+    // reserve_calc takes in a parameter specifying a certain number of slots
+    // for a table and returns the smallest hashpower that will hold n elements.
+    static size_t reserve_calc(size_t n) {
+        double nhd = ceil(log2((double)n / (double)slot_per_bucket));
     size_t new_hp = (size_t)(nhd <= 0 ? 1.0 : nhd);
-    assert(n <= hashsize(new_hp) * slot_per_bucket);
-    return new_hp;
-  }
-
-  // hashfn returns an instance of the hash function
-  static hasher hashfn() {
-    static hasher hash;
-    return hash;
-  }
-
-  // eqfn returns an instance of the equality predicate
-  static key_equal eqfn() {
-    static key_equal eq;
-    return eq;
-  }
-
-<<<<<<< HEAD
-public:
-  /**
-   * Creates a new cuckohash_map instance
-   *
-   * @param n the number of elements to reserve space for initially
-   * @param mlf the minimum load factor required that the
-   * table allows for automatic expansion.
-   * @param mhp the maximum hashpower that the table can take on (pass in 0
-   * for no limit)
-   * @throw std::invalid_argument if the given minimum load factor is invalid,
-   * or if the initial space exceeds the maximum hashpower
-   */
-  cuckoohash_map(size_t n = DEFAULT_SIZE,
-                 double mlf = DEFAULT_MINIMUM_LOAD_FACTOR,
-                 size_t mhp = NO_MAXIMUM_HASHPOWER) {
-    minimum_load_factor(mlf);
-    maximum_hashpower(mhp);
-    size_t hp = reserve_calc(n);
-    if (mhp != NO_MAXIMUM_HASHPOWER && hp > mhp) {
-      throw std::invalid_argument(
-        "hashpower for initial size " + std::to_string(hp) +
-        " is greater than the maximum hashpower");
-    }
-    set_hashpower(hp);
-    buckets_.resize(hashsize(hp));
-    locks_.allocate(std::min(locks_t::size(), hashsize(hp)));
-    num_inserts_.resize(kNumCores(), 0);
-    num_deletes_.resize(kNumCores(), 0);
-  }
-
-  //! clear removes all the elements in the hash table, calling their
-  //! destructors.
-  void clear() noexcept {
-    auto unlocker = snapshot_and_lock_all();
-    cuckoo_clear();
-  }
-
-  //! size returns the number of items currently in the hash table. Since it
-  //! doesn't lock the table, elements can be inserted during the computation,
-  //! so the result may not necessarily be exact.
-  size_t size() const noexcept {
-    return cuckoo_size();
-  }
-
-  //! empty returns true if the table is empty.
-  bool empty() const noexcept {
-    return size() == 0;
-  }
-
-  //! hashpower returns the hashpower of the table, which is
-  //! log<SUB>2</SUB>(the number of buckets).
-  size_t hashpower() const noexcept {
-    return get_hashpower();
-  }
-
-  //! bucket_count returns the number of buckets in the table.
-  size_t bucket_count() const noexcept {
-    return hashsize(get_hashpower());
-  }
-
-  //! load_factor returns the ratio of the number of items in the table to the
-  //! total number of available slots in the table.
-  double load_factor() const noexcept {
-    return cuckoo_loadfactor(get_hashpower());
-  }
-
-  /**
-   * Sets the minimum load factor allowed for automatic expansions. If an
-   * expansion is needed when the load factor of the table is lower than this
-   * threshold, the libcuckoo_load_factor_too_low exception is thrown.
-   *
-   * @param mlf the load factor to set the minimum to
-   * @throw std::invalid_argument if the given load factor is less than 0.0
-   * or greater than 1.0
-   */
-  void minimum_load_factor(const double mlf) {
-    if (mlf < 0.0) {
-      throw std::invalid_argument(
-        "load factor " + std::to_string(mlf) + " cannot be "
-        " less than 0");
-    } else if (mlf > 1.0) {
-      throw std::invalid_argument(
-        "load factor " + std::to_string(mlf) + " cannot be "
-        " greater than 1");
-    }
-    minimum_load_factor_.store(mlf, std::memory_order_release);
-  }
-
-  /**
-   * @return the minimum load factor of the table
-   */
-  double minimum_load_factor() noexcept {
-    return minimum_load_factor_.load(std::memory_order_acquire);
-  }
-
-  /**
-   * Sets the maximum hashpower the table can be. If set to \ref
-   * NO_MAXIMUM_HASHPOWER, there will be no limit on the hashpower.
-   *
-   * @param mhp the hashpower to set the maximum to
-   */
-  void maximum_hashpower(size_t mhp) noexcept {
-    maximum_hashpower_.store(mhp, std::memory_order_release);
-  }
-
-  /**
-   * @return the maximum hashpower of the table
-   */
-  size_t maximum_hashpower() noexcept {
-    return maximum_hashpower_.load(std::memory_order_acquire);
-  }
-
-  //! find searches through the table for \p key, and stores the associated
-  //! value it finds in \p val. must be copy assignable.
-  bool find(const key_type& key, mapped_type& val) const {
-    size_t hv = hashed_key(key);
-    auto b = snapshot_and_lock_two(hv);
-    const cuckoo_status st = cuckoo_find(key, val, hv, b.i[0], b.i[1]);
-    return (st == ok);
-  }
-
-  //! This version of find does the same thing as the two-argument version,
-  //! except it returns the value it finds, throwing an \p std::out_of_range
-  //! exception if the key isn't in the table.
-  mapped_type find(const key_type& key) const {
-    mapped_type val;
-    bool done = find(key, val);
-    if (done) {
-      return val;
-    } else {
-      throw std::out_of_range("key not found in table");
-    }
-  }
-
-  //! contains searches through the table for \p key, and returns true if it
-  //! finds it in the table, and false otherwise.
-  bool contains(const key_type& key) const {
-    size_t hv = hashed_key(key);
-    auto b = snapshot_and_lock_two(hv);
-    const bool result = cuckoo_contains(key, hv, b.i[0], b.i[1]);
-    return result;
-  }
-
-  /**
-   * Puts the given key-value pair into the table. If the key cannot be placed
-   * in the table, it may be automatically expanded to fit more items.
-   *
-   * @param key the key to insert into the table
-   * @param val the value to insert
-   * @return true if the insertion succeeded, false if there was a duplicate
-   * key
-   * @throw libcuckoo_load_factor_too_low if the load factor is below the
-   * minimum_load_factor threshold, if expansion is required
-   * @throw libcuckoo_maximum_hashpower_exceeded if expansion is required
-   * beyond the maximum hash power, if one was set
-   */
-  template <typename K, typename... Args>
-  bool insert(K&& key, Args&&... val) {
-    return cuckoo_insert_loop(hashed_key(key), std::forward<K>(key),
-                              std::forward<Args>(val)...);
-  }
-
-  //! erase removes \p key and it's associated value from the table, calling
-  //! their destructors. If \p key is not there, it returns false, otherwise
-  //! it returns true.
-  bool erase(const key_type& key) {
-    size_t hv = hashed_key(key);
-    auto b = snapshot_and_lock_two(hv);
-    const cuckoo_status st = cuckoo_delete(key, hv, b.i[0], b.i[1]);
-    return (st == ok);
-  }
-
-  //! update changes the value associated with \p key to \p val. If \p key is
-  //! not there, it returns false, otherwise it returns true.
-  template <typename V>
-  bool update(const key_type& key, V&& val) {
-    size_t hv = hashed_key(key);
-    auto b = snapshot_and_lock_two(hv);
-    const cuckoo_status st = cuckoo_update(hv, b.i[0], b.i[1],
-                                           key, std::forward<V>(val));
-    return (st == ok);
-  }
-
-  //! update_fn changes the value associated with \p key with the function \p
-  //! fn. \p fn will be passed one argument of type \p mapped_type& and can
-  //! modify the argument as desired, returning nothing. If \p key is not
-  //! there, it returns false, otherwise it returns true.
-  template <typename Updater>
-  typename std::enable_if<
-    std::is_convertible<Updater, updater_type>::value,
-    bool>::type update_fn(const key_type& key, Updater fn) {
-    size_t hv = hashed_key(key);
-    auto b = snapshot_and_lock_two(hv);
-    const cuckoo_status st = cuckoo_update_fn(key, fn, hv, b.i[0], b.i[1]);
-    return (st == ok);
-  }
-
-  //! upsert is a combination of update_fn and insert. It first tries updating
-  //! the value associated with \p key using \p fn. If \p key is not in the
-  //! table, then it runs an insert with \p key and \p val. It will always
-  //! succeed, since if the update fails and the insert finds the key already
-  //! inserted, it can retry the update.
-  template <typename Updater, typename K, typename... Args>
-  typename std::enable_if<
-    std::is_convertible<Updater, updater_type>::value,
-    void>::type upsert(K&& key, Updater fn, Args&&... val) {
-    size_t hv = hashed_key(key);
-    cuckoo_status st;
-    do {
-      auto b = snapshot_and_lock_two(hv);
-      size_t hp = get_hashpower();
-      st = cuckoo_update_fn(key, fn, hv, b.i[0], b.i[1]);
-      if (st == ok) {
-        break;
-      }
-
-      // We run an insert, since the update failed. Since we already have
-      // the locks, we don't run cuckoo_insert_loop immediately, to avoid
-      // releasing and re-grabbing the locks. Recall, that the locks will
-      // be released at the end of this call to cuckoo_insert.
-      st = cuckoo_insert(hv, std::move(b), std::forward<K>(key),
-                         std::forward<Args>(val)...);
-      if (st == failure_table_full) {
-        cuckoo_expand_simple(hp + 1, true);
-        // Retry until the insert doesn't fail due to expansion.
-        if (cuckoo_insert_loop(hv, std::forward<K>(key),
-                               std::forward<Args>(val)...)) {
-          break;
-        }
-        // The only valid reason for failure is a duplicate key. In this
-        // case, we retry the entire upsert operation.
-      }
-    } while (st != ok);
-  }
-
-  /**
-   * Resizes the table to the given hashpower. If this hashpower is not larger
-   * than the current hashpower, then it decreases the hashpower to the
-   * maximum of the specified value and the smallest hashpower that can hold
-   * all the elements currently in the table.
-   *
-   * @param n the hashpower to set for the table
-   * @return true if the table changed size, false otherwise
-   * @throw libcuckoo_maximum_hashpower_exceeded if the specified hashpower is
-   * greater than the maximum, if one was set
-   */
-  bool rehash(size_t n) {
-    size_t hp = get_hashpower();
-    if (n == hp) {
-      return false;
-    }
-    return cuckoo_expand_simple(n, n > hp) == ok;
-  }
-
-  /**
-   * Reserve enough space in the table for the given number of elements. If
-   * the table can already hold that many elements, the function will shrink
-   * the table to the smallest hashpower that can hold the maximum of the
-   * specified amount and the current table size.
-   *
-   * @param n the number of elements to reserve space for
-   * @return true if the size of the table changed, false otherwise
-   * @throw libcuckoo_maximum_hashpower_exceeded if the specified hashpower is
-   * greater than the maximum, if one was set
-   */
-  bool reserve(size_t n) {
-    size_t hp = get_hashpower();
-    size_t new_hp = reserve_calc(n);
-    if (new_hp == hp) {
-      return false;
-    }
-    return cuckoo_expand_simple(new_hp, new_hp > hp) == ok;
-  }
-
-  //! hash_function returns the hash function object used by the table.
-  hasher hash_function() const noexcept {
-    return hashfn();
-  }
-
-  //! key_eq returns the equality predicate object used by the table.
-  key_equal key_eq() const noexcept {
-    return eqfn();
-  }
-
-  //! Returns a \ref reference to the mapped value stored at the given key.
-  //! Note that the reference behaves somewhat differently from an STL map
-  //! reference (see the \ref reference documentation for details).
-  reference operator[](const key_type& key) {
-    return (reference(*this, key));
-  }
-
-  //! Returns a \ref const_reference to the mapped value stored at the given
-  //! key. This is equivalent to running the overloaded \ref find function
-  //! with no value parameter.
-  const_reference operator[](const key_type& key) const {
-    return find(key);
-  }
-
-private:
-
-  template <size_t N>
-  struct BucketContainer {
-    static_assert(N >= 1 && N <= 3, "BucketContainer should only be used"
-                  " for between 1 and 3 locks");
-    const cuckoohash_map* map;
-    std::array<size_t, N> i;
-
-    BucketContainer() : map(nullptr) {}
-=======
-        while (depth > 0) {
-            CuckooRecord& from = cuckoo_path[depth-1];
-            CuckooRecord& to   = cuckoo_path[depth];
-            Bucket& fb = buckets_[from.bucket];
-            const size_t fs = from.slot;
-            Bucket& tb = buckets_[to.bucket];
-            const size_t ts = to.slot;
-            TwoBuckets twob;
-            OneBucket extrab;
-            if (depth == 1) {
-                // Even though we are only swapping out of one of the original
-                // buckets, we have to lock both of them along with the slot we
-                // are swapping to, since at the end of this function, they both
-                // must be locked. We store tb inside the extrab container so it
-                // is unlocked at the end of the loop.
-                std::tie(twob, extrab) = lock_three(hp, b.i[0], b.i[1],
-                                                    to.bucket);
-            } else {
-                twob = lock_two(hp, from.bucket, to.bucket);
-            }
-
-            // We plan to kick out fs, but let's check if it is still there;
-            // there's a small chance we've gotten scooped by a later cuckoo. If
-            // that happened, just... try again. Also the slot we are filling in
-            // may have already been filled in by another thread, or the slot we
-            // are moving from may be empty, both of which invalidate the swap.
-            // We only need to check that the hash value is the same, because,
-            // even if the keys are different and have the same hash value, then
-            // the cuckoopath is still valid.
-            if (hashed_key(fb.key(fs)) != from.hv || tb.occupied(ts) ||
-                !fb.occupied(fs)) {
-                return false;
-            }
-
-            Bucket::move_to_bucket(fb, fs, tb, ts);
-            if (depth == 1) {
-                // Hold onto the locks contained in twob
-                b = std::move(twob);
-            }
-            depth--;
-        }
-        return true;
-    }
->>>>>>> be7c3994
-
-    template <typename... Args>
-    BucketContainer(const cuckoohash_map* _map, Args&&... inds)
+        assert(n <= hashsize(new_hp) * slot_per_bucket);
+        return new_hp;
+    }
+
+    // hashfn returns an instance of the hash function
+    static hasher hashfn() {
+        static hasher hash;
+        return hash;
+    }
+
+    // eqfn returns an instance of the equality predicate
+    static key_equal eqfn() {
+        static key_equal eq;
+        return eq;
+    }
+
+public:
+    /**
+     * Creates a new cuckohash_map instance
+     *
+     * @param n the number of elements to reserve space for initially
+     * @param mlf the minimum load factor required that the
+     * table allows for automatic expansion.
+     * @param mhp the maximum hashpower that the table can take on (pass in 0
+     * for no limit)
+     * @throw std::invalid_argument if the given minimum load factor is invalid,
+     * or if the initial space exceeds the maximum hashpower
+     */
+    cuckoohash_map(size_t n = DEFAULT_SIZE,
+                   double mlf = DEFAULT_MINIMUM_LOAD_FACTOR,
+                   size_t mhp = NO_MAXIMUM_HASHPOWER) {
+        minimum_load_factor(mlf);
+        maximum_hashpower(mhp);
+        size_t hp = reserve_calc(n);
+        if (mhp != NO_MAXIMUM_HASHPOWER && hp > mhp) {
+            throw std::invalid_argument(
+                "hashpower for initial size " + std::to_string(hp) +
+                " is greater than the maximum hashpower");
+        }
+        set_hashpower(hp);
+        buckets_.resize(hashsize(hp));
+        locks_.allocate(std::min(locks_t::size(), hashsize(hp)));
+        num_inserts_.resize(kNumCores(), 0);
+        num_deletes_.resize(kNumCores(), 0);
+    }
+
+    //! clear removes all the elements in the hash table, calling their
+    //! destructors.
+    void clear() noexcept {
+        auto unlocker = snapshot_and_lock_all();
+        cuckoo_clear();
+    }
+
+    //! size returns the number of items currently in the hash table. Since it
+    //! doesn't lock the table, elements can be inserted during the computation,
+    //! so the result may not necessarily be exact.
+    size_t size() const noexcept {
+        return cuckoo_size();
+    }
+
+    //! empty returns true if the table is empty.
+    bool empty() const noexcept {
+        return size() == 0;
+    }
+
+    //! hashpower returns the hashpower of the table, which is
+    //! log<SUB>2</SUB>(the number of buckets).
+    size_t hashpower() const noexcept {
+        return get_hashpower();
+    }
+
+    //! bucket_count returns the number of buckets in the table.
+    size_t bucket_count() const noexcept {
+        return hashsize(get_hashpower());
+    }
+
+    //! load_factor returns the ratio of the number of items in the table to the
+    //! total number of available slots in the table.
+    double load_factor() const noexcept {
+        return cuckoo_loadfactor(get_hashpower());
+    }
+
+    /**
+     * Sets the minimum load factor allowed for automatic expansions. If an
+     * expansion is needed when the load factor of the table is lower than this
+     * threshold, the libcuckoo_load_factor_too_low exception is thrown.
+     *
+     * @param mlf the load factor to set the minimum to
+     * @throw std::invalid_argument if the given load factor is less than 0.0
+     * or greater than 1.0
+     */
+    void minimum_load_factor(const double mlf) {
+        if (mlf < 0.0) {
+            throw std::invalid_argument(
+                "load factor " + std::to_string(mlf) + " cannot be "
+                " less than 0");
+        } else if (mlf > 1.0) {
+            throw std::invalid_argument(
+                "load factor " + std::to_string(mlf) + " cannot be "
+                " greater than 1");
+        }
+        minimum_load_factor_.store(mlf, std::memory_order_release);
+    }
+
+    /**
+     * @return the minimum load factor of the table
+     */
+    double minimum_load_factor() noexcept {
+        return minimum_load_factor_.load(std::memory_order_acquire);
+    }
+
+    /**
+     * Sets the maximum hashpower the table can be. If set to \ref
+     * NO_MAXIMUM_HASHPOWER, there will be no limit on the hashpower.
+     *
+     * @param mhp the hashpower to set the maximum to
+     */
+    void maximum_hashpower(size_t mhp) noexcept {
+        maximum_hashpower_.store(mhp, std::memory_order_release);
+    }
+
+    /**
+     * @return the maximum hashpower of the table
+     */
+    size_t maximum_hashpower() noexcept {
+        return maximum_hashpower_.load(std::memory_order_acquire);
+    }
+
+    //! find searches through the table for \p key, and stores the associated
+    //! value it finds in \p val. must be copy assignable.
+    bool find(const key_type& key, mapped_type& val) const {
+        size_t hv = hashed_key(key);
+        auto b = snapshot_and_lock_two(hv);
+        const cuckoo_status st = cuckoo_find(key, val, hv, b.i[0], b.i[1]);
+        return (st == ok);
+    }
+
+    //! This version of find does the same thing as the two-argument version,
+    //! except it returns the value it finds, throwing an \p std::out_of_range
+    //! exception if the key isn't in the table.
+    mapped_type find(const key_type& key) const {
+        mapped_type val;
+        bool done = find(key, val);
+        if (done) {
+            return val;
+        } else {
+            throw std::out_of_range("key not found in table");
+        }
+    }
+
+    //! contains searches through the table for \p key, and returns true if it
+    //! finds it in the table, and false otherwise.
+    bool contains(const key_type& key) const {
+        size_t hv = hashed_key(key);
+        auto b = snapshot_and_lock_two(hv);
+        const bool result = cuckoo_contains(key, hv, b.i[0], b.i[1]);
+        return result;
+    }
+
+    /**
+     * Puts the given key-value pair into the table. If the key cannot be placed
+     * in the table, it may be automatically expanded to fit more items.
+     *
+     * @param key the key to insert into the table
+     * @param val the value to insert
+     * @return true if the insertion succeeded, false if there was a duplicate
+     * key
+     * @throw libcuckoo_load_factor_too_low if the load factor is below the
+     * minimum_load_factor threshold, if expansion is required
+     * @throw libcuckoo_maximum_hashpower_exceeded if expansion is required
+     * beyond the maximum hash power, if one was set
+     */
+    template <typename K, typename... Args>
+    bool insert(K&& key, Args&&... val) {
+        return cuckoo_insert_loop(hashed_key(key), std::forward<K>(key),
+                                  std::forward<Args>(val)...);
+    }
+
+    //! erase removes \p key and it's associated value from the table, calling
+    //! their destructors. If \p key is not there, it returns false, otherwise
+    //! it returns true.
+    bool erase(const key_type& key) {
+        size_t hv = hashed_key(key);
+        auto b = snapshot_and_lock_two(hv);
+        const cuckoo_status st = cuckoo_delete(key, hv, b.i[0], b.i[1]);
+        return (st == ok);
+    }
+
+    //! update changes the value associated with \p key to \p val. If \p key is
+    //! not there, it returns false, otherwise it returns true.
+    template <typename V>
+    bool update(const key_type& key, V&& val) {
+        size_t hv = hashed_key(key);
+        auto b = snapshot_and_lock_two(hv);
+        const cuckoo_status st = cuckoo_update(hv, b.i[0], b.i[1],
+                                               key, std::forward<V>(val));
+        return (st == ok);
+    }
+
+    //! update_fn changes the value associated with \p key with the function \p
+    //! fn. \p fn will be passed one argument of type \p mapped_type& and can
+    //! modify the argument as desired, returning nothing. If \p key is not
+    //! there, it returns false, otherwise it returns true.
+    template <typename Updater>
+    typename std::enable_if<
+        std::is_convertible<Updater, updater_type>::value,
+        bool>::type update_fn(const key_type& key, Updater fn) {
+        size_t hv = hashed_key(key);
+        auto b = snapshot_and_lock_two(hv);
+        const cuckoo_status st = cuckoo_update_fn(key, fn, hv, b.i[0], b.i[1]);
+        return (st == ok);
+    }
+
+    //! upsert is a combination of update_fn and insert. It first tries updating
+    //! the value associated with \p key using \p fn. If \p key is not in the
+    //! table, then it runs an insert with \p key and \p val. It will always
+    //! succeed, since if the update fails and the insert finds the key already
+    //! inserted, it can retry the update.
+    template <typename Updater, typename K, typename... Args>
+    typename std::enable_if<
+        std::is_convertible<Updater, updater_type>::value,
+        void>::type upsert(K&& key, Updater fn, Args&&... val) {
+        size_t hv = hashed_key(key);
+        cuckoo_status st;
+        do {
+            auto b = snapshot_and_lock_two(hv);
+            size_t hp = get_hashpower();
+            st = cuckoo_update_fn(key, fn, hv, b.i[0], b.i[1]);
+            if (st == ok) {
+                break;
+            }
+
+            // We run an insert, since the update failed. Since we already have
+            // the locks, we don't run cuckoo_insert_loop immediately, to avoid
+            // releasing and re-grabbing the locks. Recall, that the locks will
+            // be released at the end of this call to cuckoo_insert.
+            st = cuckoo_insert(hv, std::move(b), std::forward<K>(key),
+                               std::forward<Args>(val)...);
+            if (st == failure_table_full) {
+                cuckoo_fast_double(hp);
+                // Retry until the insert doesn't fail due to expansion.
+                if (cuckoo_insert_loop(hv, std::forward<K>(key),
+                                       std::forward<Args>(val)...)) {
+                    break;
+                }
+                // The only valid reason for failure is a duplicate key. In this
+                // case, we retry the entire upsert operation.
+            }
+        } while (st != ok);
+    }
+
+    /**
+     * Resizes the table to the given hashpower. If this hashpower is not larger
+     * than the current hashpower, then it decreases the hashpower to the
+     * maximum of the specified value and the smallest hashpower that can hold
+     * all the elements currently in the table.
+     *
+     * @param n the hashpower to set for the table
+     * @return true if the table changed size, false otherwise
+     * @throw libcuckoo_maximum_hashpower_exceeded if the specified hashpower is
+     * greater than the maximum, if one was set
+     */
+    bool rehash(size_t n) {
+        size_t hp = get_hashpower();
+        if (n == hp) {
+            return false;
+        }
+        return cuckoo_expand_simple(n, n > hp) == ok;
+    }
+
+    /**
+     * Reserve enough space in the table for the given number of elements. If
+     * the table can already hold that many elements, the function will shrink
+     * the table to the smallest hashpower that can hold the maximum of the
+     * specified amount and the current table size.
+     *
+     * @param n the number of elements to reserve space for
+     * @return true if the size of the table changed, false otherwise
+     * @throw libcuckoo_maximum_hashpower_exceeded if the specified hashpower is
+     * greater than the maximum, if one was set
+     */
+    bool reserve(size_t n) {
+        size_t hp = get_hashpower();
+        size_t new_hp = reserve_calc(n);
+        if (new_hp == hp) {
+            return false;
+        }
+        return cuckoo_expand_simple(new_hp, new_hp > hp) == ok;
+    }
+
+    //! hash_function returns the hash function object used by the table.
+    hasher hash_function() const noexcept {
+        return hashfn();
+    }
+
+    //! key_eq returns the equality predicate object used by the table.
+    key_equal key_eq() const noexcept {
+        return eqfn();
+    }
+
+    //! Returns a \ref reference to the mapped value stored at the given key.
+    //! Note that the reference behaves somewhat differently from an STL map
+    //! reference (see the \ref reference documentation for details).
+    reference operator[](const key_type& key) {
+        return (reference(*this, key));
+    }
+
+    //! Returns a \ref const_reference to the mapped value stored at the given
+    //! key. This is equivalent to running the overloaded \ref find function
+    //! with no value parameter.
+    const_reference operator[](const key_type& key) const {
+        return find(key);
+    }
+
+private:
+
+    template <size_t N>
+    struct BucketContainer {
+        static_assert(N >= 1 && N <= 3, "BucketContainer should only be used"
+                      " for between 1 and 3 locks");
+        const cuckoohash_map* map;
+        std::array<size_t, N> i;
+
+        BucketContainer() : map(nullptr) {}
+
+        template <typename... Args>
+        BucketContainer(const cuckoohash_map* _map, Args&&... inds)
       : map(_map), i{ {inds...} } {}
-
-    BucketContainer(const cuckoohash_map* _map, std::array<size_t, N> _i)
-      : map(_map), i(_i) {}
-
-    BucketContainer(const BucketContainer&) = delete;
-    BucketContainer& operator=(const BucketContainer&) = delete;
-
-    // Moving will not invalidate the bucket bucket indices
-    BucketContainer(BucketContainer&& bp) {
-      *this = std::move(bp);
-    }
-
-    BucketContainer& operator=(BucketContainer&& bp) {
-      map = bp.map;
-      i = bp.i;
-      bp.map = nullptr;
-      return *this;
-    }
-
-    void release() {
-      this->~BucketContainer();
-      map = nullptr;
-    }
-
-    bool is_active() const {
-      return map != nullptr;
-    }
-
-    ~BucketContainer() {
-      if (map) {
-        unlock(i);
-      }
-    }
-
-  private:
-    // unlocks the given bucket index.
-    void unlock(std::array<size_t, 1> inds) const {
-      map->locks_[lock_ind(inds[0])].unlock();
-    }
-
-    // unlocks both of the given bucket indexes, or only one if they are
-    // equal. Order doesn't matter here.
-    void unlock(std::array<size_t, 2> inds) const {
-      const size_t l0 = lock_ind(inds[0]);
-      const size_t l1 = lock_ind(inds[1]);
-      map->locks_[l0].unlock();
-      if (l0 != l1) {
-        map->locks_[l1].unlock();
-      }
-    }
-
-    // unlocks the three given buckets
-    void unlock(std::array<size_t, 3> inds) const {
-      const size_t l0 = lock_ind(inds[0]);
-      const size_t l1 = lock_ind(inds[1]);
-      const size_t l2 = lock_ind(inds[2]);
-      map->locks_[l0].unlock();
-      if (l1 != l0) {
-        map->locks_[l1].unlock();
-      }
-      if (l2 != l0 && l2 != l1) {
-        map->locks_[l2].unlock();
-      }
-    }
-  };
-
-  typedef BucketContainer<1> OneBucket;
-  typedef BucketContainer<2> TwoBuckets;
-  typedef BucketContainer<3> ThreeBuckets;
-
-  // This exception is thrown whenever we try to lock a bucket, but the
-  // hashpower is not what was expected
-  class hashpower_changed {};
-
-  // After taking a lock on the table for the given bucket, this function will
-  // check the hashpower to make sure it is the same as what it was before the
-  // lock was taken. If it isn't unlock the bucket and throw a
-  // hashpower_changed exception.
-  inline void check_hashpower(const size_t hp, const size_t lock) const {
-    if (get_hashpower() != hp) {
-      locks_[lock].unlock();
-      LIBCUCKOO_DBG("hashpower changed\n");
-      throw hashpower_changed();
-    }
-  }
-
-  // locks the given bucket index.
-  //
-  // throws hashpower_changed if it changed after taking the lock.
-  inline OneBucket lock_one(const size_t hp, const size_t i) const {
-    const size_t l = lock_ind(i);
-    locks_[l].lock();
-    check_hashpower(hp, l);
+
+        BucketContainer(const cuckoohash_map* _map, std::array<size_t, N> _i)
+            : map(_map), i(_i) {}
+
+        BucketContainer(const BucketContainer&) = delete;
+        BucketContainer& operator=(const BucketContainer&) = delete;
+
+        // Moving will not invalidate the bucket bucket indices
+        BucketContainer(BucketContainer&& bp) {
+            *this = std::move(bp);
+        }
+
+        BucketContainer& operator=(BucketContainer&& bp) {
+            map = bp.map;
+            i = bp.i;
+            bp.map = nullptr;
+            return *this;
+        }
+
+        void release() {
+            this->~BucketContainer();
+            map = nullptr;
+        }
+
+        bool is_active() const {
+            return map != nullptr;
+        }
+
+        ~BucketContainer() {
+            if (map) {
+                unlock(i);
+            }
+        }
+
+    private:
+        // unlocks the given bucket index.
+        void unlock(std::array<size_t, 1> inds) const {
+            map->locks_[lock_ind(inds[0])].unlock();
+        }
+
+        // unlocks both of the given bucket indexes, or only one if they are
+        // equal. Order doesn't matter here.
+        void unlock(std::array<size_t, 2> inds) const {
+            const size_t l0 = lock_ind(inds[0]);
+            const size_t l1 = lock_ind(inds[1]);
+            map->locks_[l0].unlock();
+            if (l0 != l1) {
+                map->locks_[l1].unlock();
+            }
+        }
+
+        // unlocks the three given buckets
+        void unlock(std::array<size_t, 3> inds) const {
+            const size_t l0 = lock_ind(inds[0]);
+            const size_t l1 = lock_ind(inds[1]);
+            const size_t l2 = lock_ind(inds[2]);
+            map->locks_[l0].unlock();
+            if (l1 != l0) {
+                map->locks_[l1].unlock();
+            }
+            if (l2 != l0 && l2 != l1) {
+                map->locks_[l2].unlock();
+            }
+        }
+    };
+
+    typedef BucketContainer<1> OneBucket;
+    typedef BucketContainer<2> TwoBuckets;
+    typedef BucketContainer<3> ThreeBuckets;
+
+    // This exception is thrown whenever we try to lock a bucket, but the
+    // hashpower is not what was expected
+    class hashpower_changed {};
+
+    // After taking a lock on the table for the given bucket, this function will
+    // check the hashpower to make sure it is the same as what it was before the
+    // lock was taken. If it isn't unlock the bucket and throw a
+    // hashpower_changed exception.
+    inline void check_hashpower(const size_t hp, const size_t lock) const {
+        if (get_hashpower() != hp) {
+            locks_[lock].unlock();
+            LIBCUCKOO_DBG("hashpower changed\n");
+            throw hashpower_changed();
+        }
+    }
+
+    // locks the given bucket index.
+    //
+    // throws hashpower_changed if it changed after taking the lock.
+    inline OneBucket lock_one(const size_t hp, const size_t i) const {
+        const size_t l = lock_ind(i);
+        locks_[l].lock();
+        check_hashpower(hp, l);
     return OneBucket{ this, i };
-  }
-
-  // locks the two bucket indexes, always locking the earlier index first to
-  // avoid deadlock. If the two indexes are the same, it just locks one.
-  //
-  // throws hashpower_changed if it changed after taking the lock.
-  TwoBuckets lock_two(const size_t hp, const size_t i1,
-                      const size_t i2) const {
-    size_t l1 = lock_ind(i1);
-    size_t l2 = lock_ind(i2);
-    if (l2 < l1) {
-      std::swap(l1, l2);
-    }
-    locks_[l1].lock();
-    check_hashpower(hp, l1);
-    if (l2 != l1) {
-      locks_[l2].lock();
-    }
+    }
+
+    // locks the two bucket indexes, always locking the earlier index first to
+    // avoid deadlock. If the two indexes are the same, it just locks one.
+    //
+    // throws hashpower_changed if it changed after taking the lock.
+    TwoBuckets lock_two(const size_t hp, const size_t i1,
+                        const size_t i2) const {
+        size_t l1 = lock_ind(i1);
+        size_t l2 = lock_ind(i2);
+        if (l2 < l1) {
+            std::swap(l1, l2);
+        }
+        locks_[l1].lock();
+        check_hashpower(hp, l1);
+        if (l2 != l1) {
+            locks_[l2].lock();
+        }
     return TwoBuckets{ this, i1, i2 };
-  }
-
-  // lock_two_one locks the three bucket indexes in numerical order, returning
-  // the containers as a two (i1 and i2) and a one (i3). The one will not be
-  // active if i3 shares a lock index with i1 or i2.
-  //
-  // throws hashpower_changed if it changed after taking the lock.
-  std::pair<TwoBuckets, OneBucket>
-    lock_three(const size_t hp, const size_t i1,
-               const size_t i2, const size_t i3) const {
+    }
+
+    // lock_two_one locks the three bucket indexes in numerical order, returning
+    // the containers as a two (i1 and i2) and a one (i3). The one will not be
+    // active if i3 shares a lock index with i1 or i2.
+    //
+    // throws hashpower_changed if it changed after taking the lock.
+    std::pair<TwoBuckets, OneBucket>
+    lock_three(const size_t hp, const size_t i1,
+               const size_t i2, const size_t i3) const {
     std::array<size_t, 3> l{ {
             lock_ind(i1), lock_ind(i2), lock_ind(i3)} };
-    std::sort(l.begin(), l.end());
-    locks_[l[0]].lock();
-    check_hashpower(hp, l[0]);
-    if (l[1] != l[0]) {
-      locks_[l[1]].lock();
-    }
-    if (l[2] != l[1]) {
-      locks_[l[2]].lock();
-    }
-    return std::make_pair(
+        std::sort(l.begin(), l.end());
+        locks_[l[0]].lock();
+        check_hashpower(hp, l[0]);
+        if (l[1] != l[0]) {
+            locks_[l[1]].lock();
+        }
+        if (l[2] != l[1]) {
+            locks_[l[2]].lock();
+        }
+        return std::make_pair(
       TwoBuckets{ this, i1, i2 },
-      OneBucket{
-          (lock_ind(i3) == lock_ind(i1) ||
-           lock_ind(i3) == lock_ind(i2)) ?
+            OneBucket{
+                (lock_ind(i3) == lock_ind(i1) ||
+                 lock_ind(i3) == lock_ind(i2)) ?
               nullptr : this, i3 });
-  }
-
-  // snapshot_and_lock_two loads locks the buckets associated with the given
-  // hash value, making sure the hashpower doesn't change before the locks are
-  // taken. Thus it ensures that the buckets and locks corresponding to the
-  // hash value will stay correct as long as the locks are held. It returns
-  // the bucket indices associated with the hash value and the current
-  // hashpower.
-  TwoBuckets
-    snapshot_and_lock_two(const size_t hv) const noexcept {
-    while (true) {
-      // Store the current hashpower we're using to compute the buckets
-      size_t hp = get_hashpower();
-      size_t i1 = index_hash(hp, hv);
-      size_t i2 = alt_index(hp, partial_key(hv), i1);
-      try {
-        return lock_two(hp, i1, i2);
-      } catch (hashpower_changed&) {
-        // The hashpower changed while taking the locks. Try again.
-        continue;
-      }
-    }
-  }
-
-  // A resource manager which releases all the locks upon destruction. It can
-  // only be moved, not copied.
-  class AllUnlocker {
-  private:
-    // If nullptr, do nothing
-    locks_t* locks_;
-  public:
+    }
+
+    // snapshot_and_lock_two loads locks the buckets associated with the given
+    // hash value, making sure the hashpower doesn't change before the locks are
+    // taken. Thus it ensures that the buckets and locks corresponding to the
+    // hash value will stay correct as long as the locks are held. It returns
+    // the bucket indices associated with the hash value and the current
+    // hashpower.
+    TwoBuckets
+    snapshot_and_lock_two(const size_t hv) const noexcept {
+        while (true) {
+            // Store the current hashpower we're using to compute the buckets
+            size_t hp = get_hashpower();
+            size_t i1 = index_hash(hp, hv);
+            size_t i2 = alt_index(hp, partial_key(hv), i1);
+            try {
+                return lock_two(hp, i1, i2);
+            } catch (hashpower_changed&) {
+                // The hashpower changed while taking the locks. Try again.
+                continue;
+            }
+        }
+    }
+
+    // A resource manager which releases all the locks upon destruction. It can
+    // only be moved, not copied.
+    class AllUnlocker {
+    private:
+        // If nullptr, do nothing
+        locks_t* locks_;
+    public:
     AllUnlocker(locks_t* locks) : locks_(locks) {}
-
-    AllUnlocker(const AllUnlocker&) = delete;
-    AllUnlocker(AllUnlocker&& au) : locks_(au.locks_) {
-      au.locks_ = nullptr;
-    }
-
-    AllUnlocker& operator=(const AllUnlocker&) = delete;
-    AllUnlocker& operator=(AllUnlocker&& au) {
-      locks_ = au.locks_;
-      au.locks_ = nullptr;
-    }
-
-    void release() {
-      if (locks_) {
-        for (size_t i = 0; i < locks_->allocated_size(); ++i) {
-          (*locks_)[i].unlock();
-        }
-        locks_ = nullptr;
-      }
-    }
-
-    ~AllUnlocker() {
-      release();
-    }
+
+        AllUnlocker(const AllUnlocker&) = delete;
+        AllUnlocker(AllUnlocker&& au) : locks_(au.locks_) {
+            au.locks_ = nullptr;
+        }
+
+        AllUnlocker& operator=(const AllUnlocker&) = delete;
+        AllUnlocker& operator=(AllUnlocker&& au) {
+            locks_ = au.locks_;
+            au.locks_ = nullptr;
+        }
+
+        void deactivate() {
+            locks_ = nullptr;
+        }
+
+        void release() {
+            if (locks_) {
+                for (size_t i = 0; i < locks_->allocated_size(); ++i) {
+                    (*locks_)[i].unlock();
+                }
+                deactivate();
+            }
+        }
+
+        ~AllUnlocker() {
+            release();
+        }
+    };
+
+    // snapshot_and_lock_all takes all the locks, and returns a deleter object,
+    // that releases the locks upon destruction. Note that after taking all the
+    // locks, it is okay to change the buckets_ vector and the hashpower_, since
+    // no other threads should be accessing the buckets.
+    AllUnlocker snapshot_and_lock_all() const noexcept {
+        for (size_t i = 0; i < locks_.allocated_size(); ++i) {
+            locks_[i].lock();
+        }
+        return AllUnlocker(&locks_);
+    }
+
+    // lock_ind converts an index into buckets to an index into locks.
+    static inline size_t lock_ind(const size_t bucket_ind) {
+        return bucket_ind & (kNumLocks - 1);
+    }
+
+    // hashsize returns the number of buckets corresponding to a given
+    // hashpower.
+    static inline size_t hashsize(const size_t hp) {
+        return 1U << hp;
+    }
+
+    // hashmask returns the bitmask for the buckets array corresponding to a
+    // given hashpower.
+    static inline size_t hashmask(const size_t hp) {
+        return hashsize(hp) - 1;
+    }
+
+    // hashed_key hashes the given key.
+    static inline size_t hashed_key(const key_type &key) {
+        return hashfn()(key);
+    }
+
+    // index_hash returns the first possible bucket that the given hashed key
+    // could be.
+    static inline size_t index_hash(const size_t hp, const size_t hv) {
+        return hv & hashmask(hp);
+    }
+
+    // alt_index returns the other possible bucket that the given hashed key
+    // could be. It takes the first possible bucket as a parameter. Note that
+    // this function will return the first possible bucket if index is the
+    // second possible bucket, so alt_index(ti, partial, alt_index(ti, partial,
+    // index_hash(ti, hv))) == index_hash(ti, hv).
+    static inline size_t alt_index(const size_t hp, const partial_t partial,
+                                   const size_t index) {
+        // ensure tag is nonzero for the multiply.
+        const partial_t nonzero_tag = (partial >> 1 << 1) + 1;
+        // 0xc6a4a7935bd1e995 is the hash constant from 64-bit MurmurHash2
+        const size_t hash_of_tag = nonzero_tag * 0xc6a4a7935bd1e995;
+        return (index ^ hash_of_tag) & hashmask(hp);
+    }
+
+    // partial_key returns a partial_t representing the upper sizeof(partial_t)
+    // bytes of the hashed key. This is used for partial-key cuckoohashing, and
+    // for finding the alternate bucket of that a key hashes to.
+    static inline partial_t partial_key(const size_t hv) {
+    return (partial_t)(hv >> ((sizeof(size_t) - sizeof(partial_t)) * 8));
+    }
+
+    // A constexpr version of pow that we can use for static_asserts
+    static constexpr size_t const_pow(size_t a, size_t b) {
+        return (b == 0) ? 1 : a * const_pow(a, b - 1);
+    }
+
+    // The maximum number of items in a BFS path.
+    static const uint8_t MAX_BFS_PATH_LEN = 5;
+
+    // CuckooRecord holds one position in a cuckoo path. Since cuckoopath
+    // elements only define a sequence of alternate hashings for different hash
+    // values, we only need to keep track of the hash values being moved, rather
+    // than the keys themselves.
+    typedef struct {
+        size_t bucket;
+        size_t slot;
+        size_t hv;
+    } CuckooRecord;
+
+    typedef std::array<CuckooRecord, MAX_BFS_PATH_LEN> CuckooRecords;
+
+    // b_slot holds the information for a BFS path through the table
+    struct b_slot {
+        // The bucket of the last item in the path
+        size_t bucket;
+        // a compressed representation of the slots for each of the buckets in
+        // the path. pathcode is sort of like a base-slot_per_bucket number, and
+        // we need to hold at most MAX_BFS_PATH_LEN slots. Thus we need the
+        // maximum pathcode to be at least slot_per_bucket^(MAX_BFS_PATH_LEN)
+        size_t pathcode;
+        static_assert(const_pow(slot_per_bucket, MAX_BFS_PATH_LEN) <
+                  (std::numeric_limits<decltype(pathcode)>::max)(),
+                      "pathcode may not be large enough to encode a cuckoo"
+                      " path");
+        // The 0-indexed position in the cuckoo path this slot occupies. It must
+        // be less than MAX_BFS_PATH_LEN, and also able to hold negative values.
+        int_fast8_t depth;
+        static_assert(MAX_BFS_PATH_LEN - 1 <=
+                  (std::numeric_limits<decltype(depth)>::max)(),
+                      "The depth type must able to hold a value of"
+                      " MAX_BFS_PATH_LEN - 1");
+    static_assert(-1 >= (std::numeric_limits<decltype(depth)>::min)(),
+                      "The depth type must be able to hold a value of -1");
+        b_slot() {}
+        b_slot(const size_t b, const size_t p, const decltype(depth) d)
+            : bucket(b), pathcode(p), depth(d) {
+            assert(d < MAX_BFS_PATH_LEN);
+        }
   };
-
-  // snapshot_and_lock_all takes all the locks, and returns a deleter object,
-  // that releases the locks upon destruction. Note that after taking all the
-  // locks, it is okay to change the buckets_ vector and the hashpower_, since
-  // no other threads should be accessing the buckets.
-  AllUnlocker snapshot_and_lock_all() const noexcept {
-    for (size_t i = 0; i < locks_.allocated_size(); ++i) {
-      locks_[i].lock();
-    }
-    return AllUnlocker(&locks_);
-  }
-
-  // lock_ind converts an index into buckets to an index into locks.
-  static inline size_t lock_ind(const size_t bucket_ind) {
-    return bucket_ind & (kNumLocks - 1);
-  }
-
-  // hashsize returns the number of buckets corresponding to a given
-  // hashpower.
-  static inline size_t hashsize(const size_t hp) {
-    return 1U << hp;
-  }
-
-  // hashmask returns the bitmask for the buckets array corresponding to a
-  // given hashpower.
-  static inline size_t hashmask(const size_t hp) {
-    return hashsize(hp) - 1;
-  }
-
-  // hashed_key hashes the given key.
-  static inline size_t hashed_key(const key_type &key) {
-    return hashfn()(key);
-  }
-
-  // index_hash returns the first possible bucket that the given hashed key
-  // could be.
-  static inline size_t index_hash(const size_t hp, const size_t hv) {
-    return hv & hashmask(hp);
-  }
-
-  // alt_index returns the other possible bucket that the given hashed key
-  // could be. It takes the first possible bucket as a parameter. Note that
-  // this function will return the first possible bucket if index is the
-  // second possible bucket, so alt_index(ti, partial, alt_index(ti, partial,
-  // index_hash(ti, hv))) == index_hash(ti, hv).
-  static inline size_t alt_index(const size_t hp, const partial_t partial,
-                                 const size_t index) {
-    // ensure tag is nonzero for the multiply.
-    const partial_t nonzero_tag = (partial >> 1 << 1) + 1;
-    // 0xc6a4a7935bd1e995 is the hash constant from 64-bit MurmurHash2
-    const size_t hash_of_tag = nonzero_tag * 0xc6a4a7935bd1e995;
-    return (index ^ hash_of_tag) & hashmask(hp);
-  }
-
-  // partial_key returns a partial_t representing the upper sizeof(partial_t)
-  // bytes of the hashed key. This is used for partial-key cuckoohashing, and
-  // for finding the alternate bucket of that a key hashes to.
-  static inline partial_t partial_key(const size_t hv) {
-    return (partial_t)(hv >> ((sizeof(size_t) - sizeof(partial_t)) * 8));
-  }
-
-  // A constexpr version of pow that we can use for static_asserts
-  static constexpr size_t const_pow(size_t a, size_t b) {
-    return (b == 0) ? 1 : a * const_pow(a, b - 1);
-  }
-
-  // The maximum number of items in a BFS path.
-  static const uint8_t MAX_BFS_PATH_LEN = 5;
-
-  // CuckooRecord holds one position in a cuckoo path. Since cuckoopath
-  // elements only define a sequence of alternate hashings for different hash
-  // values, we only need to keep track of the hash values being moved, rather
-  // than the keys themselves.
-  typedef struct {
-    size_t bucket;
-    size_t slot;
-    size_t hv;
-  } CuckooRecord;
-
-  typedef std::array<CuckooRecord, MAX_BFS_PATH_LEN> CuckooRecords;
-
-  // b_slot holds the information for a BFS path through the table
-  struct b_slot {
-    // The bucket of the last item in the path
-    size_t bucket;
-    // a compressed representation of the slots for each of the buckets in
-    // the path. pathcode is sort of like a base-slot_per_bucket number, and
-    // we need to hold at most MAX_BFS_PATH_LEN slots. Thus we need the
-    // maximum pathcode to be at least slot_per_bucket^(MAX_BFS_PATH_LEN)
-    size_t pathcode;
-    static_assert(const_pow(slot_per_bucket, MAX_BFS_PATH_LEN) <
-                  (std::numeric_limits<decltype(pathcode)>::max)(),
-                  "pathcode may not be large enough to encode a cuckoo"
-                  " path");
-    // The 0-indexed position in the cuckoo path this slot occupies. It must
-    // be less than MAX_BFS_PATH_LEN, and also able to hold negative values.
-    int_fast8_t depth;
-    static_assert(MAX_BFS_PATH_LEN - 1 <=
-                  (std::numeric_limits<decltype(depth)>::max)(),
-                  "The depth type must able to hold a value of"
-                  " MAX_BFS_PATH_LEN - 1");
-    static_assert(-1 >= (std::numeric_limits<decltype(depth)>::min)(),
-                  "The depth type must be able to hold a value of -1");
-    b_slot() {}
-    b_slot(const size_t b, const size_t p, const decltype(depth) d)
-      : bucket(b), pathcode(p), depth(d) {
-      assert(d < MAX_BFS_PATH_LEN);
-    }
+
+    // b_queue is the queue used to store b_slots for BFS cuckoo hashing.
+    class b_queue {
+        // The maximum size of the BFS queue. Note that unless it's less than
+        // SLOT_PER_BUCKET^MAX_BFS_PATH_LEN, it won't really mean anything.
+        static const size_t MAX_CUCKOO_COUNT = 512;
+        static_assert((MAX_CUCKOO_COUNT & (MAX_CUCKOO_COUNT - 1)) == 0,
+                      "MAX_CUCKOO_COUNT should be a power of 2");
+        // A circular array of b_slots
+        b_slot slots[MAX_CUCKOO_COUNT];
+        // The index of the head of the queue in the array
+        size_t first;
+        // One past the index of the last item of the queue in the array.
+        size_t last;
+
+        // returns the index in the queue after ind, wrapping around if
+        // necessary.
+        size_t increment(size_t ind) {
+            return (ind + 1) & (MAX_CUCKOO_COUNT - 1);
+        }
+
+    public:
+        b_queue() : first(0), last(0) {}
+
+        void enqueue(b_slot x) {
+            assert(!full());
+            slots[last] = x;
+            last = increment(last);
+        }
+
+        b_slot dequeue() {
+            assert(!empty());
+            b_slot& x = slots[first];
+            first = increment(first);
+            return x;
+        }
+
+        bool empty() {
+            return first == last;
+        }
+
+        bool full() {
+            return increment(last) == first;
+        }
   };
-
-  // b_queue is the queue used to store b_slots for BFS cuckoo hashing.
-  class b_queue {
-    // The maximum size of the BFS queue. Note that unless it's less than
-    // SLOT_PER_BUCKET^MAX_BFS_PATH_LEN, it won't really mean anything.
-    static const size_t MAX_CUCKOO_COUNT = 512;
-    static_assert((MAX_CUCKOO_COUNT & (MAX_CUCKOO_COUNT - 1)) == 0,
-                  "MAX_CUCKOO_COUNT should be a power of 2");
-    // A circular array of b_slots
-    b_slot slots[MAX_CUCKOO_COUNT];
-    // The index of the head of the queue in the array
-    size_t first;
-    // One past the index of the last item of the queue in the array.
-    size_t last;
-
-    // returns the index in the queue after ind, wrapping around if
-    // necessary.
-    size_t increment(size_t ind) {
-      return (ind + 1) & (MAX_CUCKOO_COUNT - 1);
-    }
-
-  public:
-    b_queue() : first(0), last(0) {}
-
-    void enqueue(b_slot x) {
-      assert(!full());
-      slots[last] = x;
-      last = increment(last);
-    }
-
-    b_slot dequeue() {
-      assert(!empty());
-      b_slot& x = slots[first];
-      first = increment(first);
-      return x;
-    }
-
-    bool empty() {
-      return first == last;
-    }
-
-    bool full() {
-      return increment(last) == first;
-    }
-  };
-
-  // slot_search searches for a cuckoo path using breadth-first search. It
-  // starts with the i1 and i2 buckets, and, until it finds a bucket with an
-  // empty slot, adds each slot of the bucket in the b_slot. If the queue runs
-  // out of space, it fails.
-  //
-  // throws hashpower_changed if it changed during the search
-  b_slot slot_search(const size_t hp, const size_t i1,
-                     const size_t i2) {
-    b_queue q;
-    // The initial pathcode informs cuckoopath_search which bucket the path
-    // starts on
-    q.enqueue(b_slot(i1, 0, 0));
-    q.enqueue(b_slot(i2, 1, 0));
-    while (!q.full() && !q.empty()) {
-      b_slot x = q.dequeue();
-      // Picks a (sort-of) random slot to start from
-      size_t starting_slot = x.pathcode % slot_per_bucket;
-      for (size_t i = 0; i < slot_per_bucket && !q.full();
-      ++i) {
-        size_t slot = (starting_slot + i) % slot_per_bucket;
-        OneBucket ob = lock_one(hp, x.bucket);
-        if (!buckets_[x.bucket].occupied(slot)) {
-          // We can terminate the search here
-          x.pathcode = x.pathcode * slot_per_bucket + slot;
-          return x;
-        }
-
-        // If x has less than the maximum number of path components,
-        // create a new b_slot item, that represents the bucket we would
-        // have come from if we kicked out the item at this slot.
-        const partial_t partial = buckets_[x.bucket].partial(slot);
-        if (x.depth < MAX_BFS_PATH_LEN - 1) {
-          b_slot y(alt_index(hp, partial, x.bucket),
+
+    // slot_search searches for a cuckoo path using breadth-first search. It
+    // starts with the i1 and i2 buckets, and, until it finds a bucket with an
+    // empty slot, adds each slot of the bucket in the b_slot. If the queue runs
+    // out of space, it fails.
+    //
+    // throws hashpower_changed if it changed during the search
+    b_slot slot_search(const size_t hp, const size_t i1,
+                       const size_t i2) {
+        b_queue q;
+        // The initial pathcode informs cuckoopath_search which bucket the path
+        // starts on
+        q.enqueue(b_slot(i1, 0, 0));
+        q.enqueue(b_slot(i2, 1, 0));
+        while (!q.full() && !q.empty()) {
+            b_slot x = q.dequeue();
+            // Picks a (sort-of) random slot to start from
+            size_t starting_slot = x.pathcode % slot_per_bucket;
+            for (size_t i = 0; i < slot_per_bucket && !q.full();
+                 ++i) {
+                size_t slot = (starting_slot + i) % slot_per_bucket;
+                OneBucket ob = lock_one(hp, x.bucket);
+                Bucket& b = buckets_[x.bucket];
+                if (!b.occupied(slot)) {
+                    // We can terminate the search here
+                    x.pathcode = x.pathcode * slot_per_bucket + slot;
+                    return x;
+                }
+
+                // If x has less than the maximum number of path components,
+                // create a new b_slot item, that represents the bucket we would
+                // have come from if we kicked out the item at this slot.
+                const partial_t partial = b.partial(slot);
+                if (x.depth < MAX_BFS_PATH_LEN - 1) {
+                    b_slot y(alt_index(hp, partial, x.bucket),
                    x.pathcode * slot_per_bucket + slot, x.depth + 1);
-          q.enqueue(y);
-        }
-      }
-    }
-    // We didn't find a short-enough cuckoo path, so the queue ran out of
-    // space. Return a failure value.
-    return b_slot(0, 0, -1);
-  }
-
-  // cuckoopath_search finds a cuckoo path from one of the starting buckets to
-  // an empty slot in another bucket. It returns the depth of the discovered
-  // cuckoo path on success, and -1 on failure. Since it doesn't take locks on
-  // the buckets it searches, the data can change between this function and
-  // cuckoopath_move. Thus cuckoopath_move checks that the data matches the
-  // cuckoo path before changing it.
-  //
-  // throws hashpower_changed if it changed during the search
-  int cuckoopath_search(const size_t hp,
-                        CuckooRecords& cuckoo_path,
-                        const size_t i1, const size_t i2) {
-    b_slot x = slot_search(hp, i1, i2);
-    if (x.depth == -1) {
-      return -1;
-    }
-    // Fill in the cuckoo path slots from the end to the beginning
-    for (int i = x.depth; i >= 0; i--) {
-      cuckoo_path[i].slot = x.pathcode % slot_per_bucket;
-      x.pathcode /= slot_per_bucket;
-    }
-    // Fill in the cuckoo_path buckets and keys from the beginning to the
-    // end, using the final pathcode to figure out which bucket the path
-    // starts on. Since data could have been modified between slot_search
-    // and the computation of the cuckoo path, this could be an invalid
-    // cuckoo_path.
-    CuckooRecord& first = cuckoo_path[0];
-    if (x.pathcode == 0) {
-      first.bucket = i1;
-    } else {
-      assert(x.pathcode == 1);
-      first.bucket = i2;
-    }
-    {
-      OneBucket ob = lock_one(hp, first.bucket);
-      if (!buckets_[first.bucket].occupied(first.slot)) {
-        // We can terminate here
-        return 0;
-      }
-      first.hv = hashed_key(buckets_[first.bucket].key(first.slot));
-    }
-    for (int i = 1; i <= x.depth; ++i) {
-      CuckooRecord& curr = cuckoo_path[i];
+                    q.enqueue(y);
+                }
+            }
+        }
+        // We didn't find a short-enough cuckoo path, so the queue ran out of
+        // space. Return a failure value.
+        return b_slot(0, 0, -1);
+    }
+
+    // cuckoopath_search finds a cuckoo path from one of the starting buckets to
+    // an empty slot in another bucket. It returns the depth of the discovered
+    // cuckoo path on success, and -1 on failure. Since it doesn't take locks on
+    // the buckets it searches, the data can change between this function and
+    // cuckoopath_move. Thus cuckoopath_move checks that the data matches the
+    // cuckoo path before changing it.
+    //
+    // throws hashpower_changed if it changed during the search
+    int cuckoopath_search(const size_t hp,
+                          CuckooRecords& cuckoo_path,
+                          const size_t i1, const size_t i2) {
+        b_slot x = slot_search(hp, i1, i2);
+        if (x.depth == -1) {
+            return -1;
+        }
+        // Fill in the cuckoo path slots from the end to the beginning
+        for (int i = x.depth; i >= 0; i--) {
+            cuckoo_path[i].slot = x.pathcode % slot_per_bucket;
+            x.pathcode /= slot_per_bucket;
+        }
+        // Fill in the cuckoo_path buckets and keys from the beginning to the
+        // end, using the final pathcode to figure out which bucket the path
+        // starts on. Since data could have been modified between slot_search
+        // and the computation of the cuckoo path, this could be an invalid
+        // cuckoo_path.
+        CuckooRecord& first = cuckoo_path[0];
+        if (x.pathcode == 0) {
+            first.bucket = i1;
+        } else {
+            assert(x.pathcode == 1);
+            first.bucket = i2;
+        }
+        {
+            OneBucket ob = lock_one(hp, first.bucket);
+            Bucket& b = buckets_[first.bucket];
+            if (!b.occupied(first.slot)) {
+                // We can terminate here
+                return 0;
+            }
+            first.hv = hashed_key(b.key(first.slot));
+        }
+        for (int i = 1; i <= x.depth; ++i) {
+            CuckooRecord& curr = cuckoo_path[i];
       CuckooRecord& prev = cuckoo_path[i - 1];
-      assert(prev.bucket == index_hash(hp, prev.hv) ||
-             prev.bucket == alt_index(hp, partial_key(prev.hv),
-                                      index_hash(hp, prev.hv)));
-      // We get the bucket that this slot is on by computing the alternate
-      // index of the previous bucket
-      curr.bucket = alt_index(hp, partial_key(prev.hv), prev.bucket);
-      OneBucket ob = lock_one(hp, curr.bucket);
-      if (!buckets_[curr.bucket].occupied(curr.slot)) {
-        // We can terminate here
-        return i;
-      }
-      curr.hv = hashed_key(buckets_[curr.bucket].key(curr.slot));
-    }
-    return x.depth;
-  }
-
-  // cuckoopath_move moves keys along the given cuckoo path in order to make
-  // an empty slot in one of the buckets in cuckoo_insert. Before the start of
-  // this function, the two insert-locked buckets were unlocked in run_cuckoo.
-  // At the end of the function, if the function returns true (success), then
-  // the both insert-locked buckets remain locked. If the function is
-  // unsuccessful, then both insert-locked buckets will be unlocked.
-  //
-  // throws hashpower_changed if it changed during the move
-  bool cuckoopath_move(const size_t hp, CuckooRecords& cuckoo_path,
-                       size_t depth, TwoBuckets& b) {
-    assert(!b.is_active());
-    if (depth == 0) {
-      // There is a chance that depth == 0, when try_add_to_bucket sees
-      // both buckets as full and cuckoopath_search finds one empty. In
-      // this case, we lock both buckets. If the slot that
-      // cuckoopath_search found empty isn't empty anymore, we unlock them
-      // and return false. Otherwise, the bucket is empty and insertable,
-      // so we hold the locks and return true.
-      const size_t bucket = cuckoo_path[0].bucket;
-      assert(bucket == b.i[0] || bucket == b.i[1]);
-      b = lock_two(hp, b.i[0], b.i[1]);
-      if (!buckets_[bucket].occupied(cuckoo_path[0].slot)) {
-        return true;
-      } else {
-        b.release();
-<<<<<<< HEAD
-        return false;
-      }
-    }
-
-    while (depth > 0) {
-      CuckooRecord& from = cuckoo_path[depth - 1];
-      CuckooRecord& to = cuckoo_path[depth];
-      const size_t fb = from.bucket;
-      const size_t fs = from.slot;
-      const size_t tb = to.bucket;
-      const size_t ts = to.slot;
-      TwoBuckets twob;
-      OneBucket extrab;
-      if (depth == 1) {
-        // Even though we are only swapping out of one of the original
-        // buckets, we have to lock both of them along with the slot we
-        // are swapping to, since at the end of this function, they both
-        // must be locked. We store tb inside the extrab container so it
-        // is unlocked at the end of the loop.
-        std::tie(twob, extrab) = lock_three(hp, b.i[0], b.i[1], tb);
-      } else {
-        twob = lock_two(hp, fb, tb);
-      }
-
-      // We plan to kick out fs, but let's check if it is still there;
-      // there's a small chance we've gotten scooped by a later cuckoo. If
-      // that happened, just... try again. Also the slot we are filling in
-      // may have already been filled in by another thread, or the slot we
-      // are moving from may be empty, both of which invalidate the swap.
-      // We only need to check that the hash value is the same, because,
-      // even if the keys are different and have the same hash value, then
-      // the cuckoopath is still valid.
-      if (hashed_key(buckets_[fb].key(fs)) != from.hv ||
-          buckets_[tb].occupied(ts) || !buckets_[fb].occupied(fs)) {
-        return false;
-      }
-
-      Bucket::move_to_bucket(buckets_[fb], fs, buckets_[tb], ts);
-      if (depth == 1) {
-        // Hold onto the locks contained in twob
-        b = std::move(twob);
-      }
-      depth--;
-    }
-    return true;
-  }
-
-  // run_cuckoo performs cuckoo hashing on the table in an attempt to free up
-  // a slot on either of the insert buckets, which are assumed to be locked
-  // before the start. On success, the bucket and slot that was freed up is
-  // stored in insert_bucket and insert_slot. In order to perform the search
-  // and the swaps, it has to release the locks, which can lead to certain
-  // concurrency issues, the details of which are explained in the function.
-  // If run_cuckoo returns ok (success), then the bucket container will be
-  // active, otherwise it will not.
-  cuckoo_status run_cuckoo(TwoBuckets& b, size_t &insert_bucket,
-                           size_t &insert_slot) {
-    // We must unlock the buckets here, so that cuckoopath_search and
-    // cuckoopath_move can lock buckets as desired without deadlock.
-    // cuckoopath_move has to move something out of one of the original
-    // buckets as its last operation, and it will lock both buckets and
-    // leave them locked after finishing. This way, we know that if
-    // cuckoopath_move succeeds, then the buckets needed for insertion are
-    // still locked. If cuckoopath_move fails, the buckets are unlocked and
-    // we try again. This unlocking does present two problems. The first is
-    // that another insert on the same key runs and, finding that the key
-    // isn't in the table, inserts the key into the table. Then we insert
-    // the key into the table, causing a duplication. To check for this, we
-    // search the buckets for the key we are trying to insert before doing
-    // so (this is done in cuckoo_insert, and requires that both buckets are
-    // locked). Another problem is that an expansion runs and changes the
-    // hashpower, meaning the buckets may not be valid anymore. In this
-    // case, the cuckoopath functions will have thrown a hashpower_changed
-    // exception, which we catch and handle here.
-    size_t hp = get_hashpower();
-    assert(b.is_active());
-    b.release();
-    CuckooRecords cuckoo_path;
-    bool done = false;
-    try {
-      while (!done) {
-        int depth = cuckoopath_search(hp, cuckoo_path, b.i[0], b.i[1]);
-        if (depth < 0) {
-          break;
-        }
-
-        if (cuckoopath_move(hp, cuckoo_path, depth, b)) {
-          insert_bucket = cuckoo_path[0].bucket;
-          insert_slot = cuckoo_path[0].slot;
-          assert(insert_bucket == b.i[0] || insert_bucket == b.i[1]);
-          assert(!locks_[lock_ind(b.i[0])].try_lock());
-          assert(!locks_[lock_ind(b.i[1])].try_lock());
-          assert(!buckets_[insert_bucket].occupied(insert_slot));
-          done = true;
-          break;
-        }
-      }
-    } catch (hashpower_changed&) {
-      // The hashpower changed while we were trying to cuckoo, which means
-      // we want to retry. b.i[0] and b.i[1] should not be locked in this
-      // case.
-      return failure_under_expansion;
-    }
-    return done ? ok : failure;
-  }
-
-  // try_read_from_bucket will search the bucket for the given key and store
-  // the associated value if it finds it.
-  bool try_read_from_bucket(const partial_t partial, const key_type &key,
-                            mapped_type &val, const size_t i) const {
-    for (size_t j = 0; j < slot_per_bucket; ++j) {
-      if (!buckets_[i].occupied(j)) {
-        continue;
-      }
-      if (!is_simple && partial != buckets_[i].partial(j)) {
-        continue;
-      }
-      if (eqfn()(key, buckets_[i].key(j))) {
-        val = buckets_[i].val(j);
-        return true;
-      }
-    }
-    return false;
-  }
-
-  // check_in_bucket will search the bucket for the given key and return true
-  // if the key is in the bucket, and false if it isn't.
-  bool check_in_bucket(const partial_t partial, const key_type &key,
-                       const size_t i) const {
-    for (size_t j = 0; j < slot_per_bucket; ++j) {
-      if (!buckets_[i].occupied(j)) {
-        continue;
-      }
-      if (!is_simple && partial != buckets_[i].partial(j)) {
-        continue;
-      }
-      if (eqfn()(key, buckets_[i].key(j))) {
-        return true;
-      }
-    }
-    return false;
-  }
-
-  // add_to_bucket will insert the given key-value pair into the slot. The key
-  // and value will be move-constructed into the table, so they are not valid
-  // for use afterwards.
-  template <typename K, typename... Args>
-  void add_to_bucket(const partial_t partial, const size_t i,
-                     const size_t j, K&& key, Args&&... val) {
-    assert(!buckets_[i].occupied(j));
-    buckets_[i].partial(j) = partial;
-    buckets_[i].setKV(j, std::forward<K>(key), std::forward<Args>(val)...);
-    num_inserts_[get_counterid()].num.fetch_add(
-      1, std::memory_order_relaxed);
-  }
-
-  // try_find_insert_bucket will search the bucket and store the index of an
-  // empty slot if it finds one, or -1 if it doesn't. Regardless, it will
-  // search the entire bucket and return false if it finds the key already in
-  // the table (duplicate key error) and true otherwise.
-  bool try_find_insert_bucket(const partial_t partial, const key_type &key,
-                              const size_t i, int& j) const {
-    j = -1;
-    bool found_empty = false;
-    for (size_t k = 0; k < slot_per_bucket; ++k) {
-      if (buckets_[i].occupied(k)) {
-        if (!is_simple && partial != buckets_[i].partial(k)) {
-          continue;
-        }
-        if (eqfn()(key, buckets_[i].key(k))) {
-          return false;
-        }
-      } else {
-        if (!found_empty) {
-          found_empty = true;
-          j = k;
-        }
-      }
-    }
-    return true;
-  }
-
-  // try_del_from_bucket will search the bucket for the given key, and set the
-  // slot of the key to empty if it finds it.
-  bool try_del_from_bucket(const partial_t partial,
-                           const key_type &key, const size_t i) {
-    for (size_t j = 0; j < slot_per_bucket; ++j) {
-      if (!buckets_[i].occupied(j)) {
-        continue;
-      }
-      if (!is_simple && buckets_[i].partial(j) != partial) {
-        continue;
-      }
-      if (eqfn()(buckets_[i].key(j), key)) {
-        buckets_[i].eraseKV(j);
-        num_deletes_[get_counterid()].num.fetch_add(
-          1, std::memory_order_relaxed);
-        return true;
-      }
-    }
-    return false;
-  }
-
-  // try_update_bucket will search the bucket for the given key and change its
-  // associated value if it finds it.
-  template <typename V>
-  bool try_update_bucket(const partial_t partial, const size_t i,
-                         const key_type &key, V&& val) {
-    for (size_t j = 0; j < slot_per_bucket; ++j) {
-      if (!buckets_[i].occupied(j)) {
-        continue;
-      }
-      if (!is_simple && buckets_[i].partial(j) != partial) {
-        continue;
-      }
-      if (eqfn()(buckets_[i].key(j), key)) {
-        buckets_[i].val(j) = std::forward<V>(val);
-        return true;
-      }
-    }
-    return false;
-  }
-
-  // try_update_bucket_fn will search the bucket for the given key and change
-  // its associated value with the given function if it finds it.
-  template <typename Updater>
-  bool try_update_bucket_fn(const partial_t partial, const key_type &key,
-                            Updater fn, const size_t i) {
-    for (size_t j = 0; j < slot_per_bucket; ++j) {
-      if (!buckets_[i].occupied(j)) {
-        continue;
-      }
-      if (!is_simple && buckets_[i].partial(j) != partial) {
-        continue;
-      }
-      if (eqfn()(buckets_[i].key(j), key)) {
-        fn(buckets_[i].val(j));
-        return true;
-      }
-    }
-    return false;
-  }
-
-  // cuckoo_find searches the table for the given key and value, storing the
-  // value in the val if it finds the key. It expects the locks to be taken
-  // and released outside the function.
-  cuckoo_status cuckoo_find(const key_type& key, mapped_type& val,
-                            const size_t hv, size_t i1, size_t i2) const {
-    const partial_t partial = partial_key(hv);
-    if (try_read_from_bucket(partial, key, val, i1)) {
-      return ok;
-    }
-    if (try_read_from_bucket(partial, key, val, i2)) {
-      return ok;
-    }
-    return failure_key_not_found;
-  }
-
-  // cuckoo_contains searches the table for the given key, returning true if
-  // it's in the table and false otherwise. It expects the locks to be taken
-  // and released outside the function.
-  bool cuckoo_contains(const key_type& key, const size_t hv,
-                       const size_t i1, const size_t i2) const {
-    const partial_t partial = partial_key(hv);
-    if (check_in_bucket(partial, key, i1)) {
-      return true;
-    }
-    if (check_in_bucket(partial, key, i2)) {
-      return true;
-    }
-    return false;
-  }
-
-  // cuckoo_insert tries to insert the given key-value pair into an empty slot
-  // in either of the buckets, performing cuckoo hashing if necessary. It
-  // expects the locks to be taken outside the function, but they are released
-  // here, since different scenarios require different handling of the locks.
-  // Before inserting, it checks that the key isn't already in the table.
-  // cuckoo hashing presents multiple concurrency issues, which are explained
-  // in the function. If the insert fails, the key and value won't be
-  // move-constructed, so they can be retried.
-  template <typename K, typename... Args>
-  cuckoo_status cuckoo_insert(const size_t hv, TwoBuckets b,
-                              K&& key, Args&&... val) {
-    int res1, res2;
-    const partial_t partial = partial_key(hv);
-    if (!try_find_insert_bucket(partial, key, b.i[0], res1)) {
-      return failure_key_duplicated;
-    }
-    if (!try_find_insert_bucket(partial, key, b.i[1], res2)) {
-      return failure_key_duplicated;
-    }
-    if (res1 != -1) {
-      add_to_bucket(partial, b.i[0], res1, std::forward<K>(key),
-                    std::forward<Args>(val)...);
-      return ok;
-    }
-    if (res2 != -1) {
-      add_to_bucket(partial, b.i[1], res2, std::forward<K>(key),
-                    std::forward<Args>(val)...);
-      return ok;
-    }
-
-    // we are unlucky, so let's perform cuckoo hashing
-    size_t insert_bucket = 0;
-    size_t insert_slot = 0;
-    cuckoo_status st = run_cuckoo(b, insert_bucket, insert_slot);
-    if (st == failure_under_expansion) {
-      // The run_cuckoo operation operated on an old version of the table,
-      // so we have to try again. We signal to the calling insert method
-      // to try again by returning failure_under_expansion.
-      return failure_under_expansion;
-    } else if (st == ok) {
-      assert(!locks_[lock_ind(b.i[0])].try_lock());
-      assert(!locks_[lock_ind(b.i[1])].try_lock());
-      assert(!buckets_[insert_bucket].occupied(insert_slot));
-      assert(insert_bucket == index_hash(get_hashpower(), hv) ||
-             insert_bucket == alt_index(get_hashpower(), partial,
-                                        index_hash(get_hashpower(), hv)));
-      // Since we unlocked the buckets during run_cuckoo, another insert
-      // could have inserted the same key into either b.i[0] or b.i[1], so
-      // we check for that before doing the insert.
-      if (cuckoo_contains(key, hv, b.i[0], b.i[1])) {
-        return failure_key_duplicated;
-      }
-      add_to_bucket(partial, insert_bucket, insert_slot,
-                    std::forward<K>(key), std::forward<Args>(val)...);
-      return ok;
-    }
-    assert(st == failure);
-    LIBCUCKOO_DBG("hash table is full (hashpower = %zu, hash_items = %zu,"
-                  "load factor = %.2f), need to increase hashpower\n",
-                  get_hashpower(), cuckoo_size(),
-                  cuckoo_loadfactor(get_hashpower()));
-    return failure_table_full;
-  }
-
-  /**
-   * We run cuckoo_insert in a loop until it succeeds in insert and upsert, so
-   * we pulled out the loop to avoid duplicating logic
-   *
-   * @param key the key to insert
-   * @param val the value to insert
-   * @param hv the hash value of the key
-   * @return true if the insert succeeded, false if there was a duplicate key
-   * @throw libcuckoo_load_factor_too_low if expansion is necessary, but the
-   * load factor of the table is below the threshold
-   */
-  template <typename K, typename... Args>
-  bool cuckoo_insert_loop(size_t hv, K&& key, Args&&... val) {
-    cuckoo_status st;
-    do {
-      auto b = snapshot_and_lock_two(hv);
-      size_t hp = get_hashpower();
-      st = cuckoo_insert(hv, std::move(b), std::forward<K>(key),
-                         std::forward<Args>(val)...);
-      if (st == failure_key_duplicated) {
-=======
-        CuckooRecords cuckoo_path;
-        bool done = false;
-        try {
-            while (!done) {
-                int depth = cuckoopath_search(hp, cuckoo_path, b.i[0], b.i[1]);
-                if (depth < 0) {
-                    break;
-                }
-
-                if (cuckoopath_move(hp, cuckoo_path, depth, b)) {
-                    insert_bucket = cuckoo_path[0].bucket;
-                    insert_slot = cuckoo_path[0].slot;
-                    assert(insert_bucket == b.i[0] || insert_bucket == b.i[1]);
-                    assert(!locks_[lock_ind(b.i[0])].try_lock());
-                    assert(!locks_[lock_ind(b.i[1])].try_lock());
-                    assert(!buckets_[insert_bucket].occupied(insert_slot));
-                    done = true;
-                    break;
-                }
-            }
-        } catch (hashpower_changed&) {
-            // The hashpower changed while we were trying to cuckoo, which means
-            // we want to retry. b.i[0] and b.i[1] should not be locked in this
-            // case.
-            return failure_under_expansion;
-        }
-        return done ? ok : failure;
-    }
-
-    // try_read_from_bucket will search the bucket for the given key and store
-    // the associated value if it finds it.
-    bool try_read_from_bucket(const partial_t partial, const key_type &key,
-                              mapped_type &val, const Bucket& b) const {
-        for (size_t i = 0; i < slot_per_bucket; ++i) {
-            if (!b.occupied(i)) {
-                continue;
-            }
-            if (!is_simple && partial != b.partial(i)) {
-                continue;
-            }
-            if (eqfn()(key, b.key(i))) {
-                val = b.val(i);
-                return true;
-            }
-        }
-        return false;
-    }
-
-    // check_in_bucket will search the bucket for the given key and return true
-    // if the key is in the bucket, and false if it isn't.
-    bool check_in_bucket(const partial_t partial, const key_type &key,
-                         const Bucket& b) const {
-        for (size_t i = 0; i < slot_per_bucket; ++i) {
-            if (!b.occupied(i)) {
-                continue;
-            }
-            if (!is_simple && partial != b.partial(i)) {
-                continue;
-            }
-            if (eqfn()(key, b.key(i))) {
-                return true;
-            }
-        }
-        return false;
-    }
-
-    // add_to_bucket will insert the given key-value pair into the slot. The key
-    // and value will be move-constructed into the table, so they are not valid
-    // for use afterwards.
-    template <typename K, typename... Args>
-    void add_to_bucket(const partial_t partial, Bucket& b,
-                       const size_t slot, K&& key, Args&&... val) {
-        assert(!b.occupied(slot));
-        b.partial(slot) = partial;
-        b.setKV(slot, std::forward<K>(key), std::forward<Args>(val)...);
-        num_inserts_[get_counterid()].num.fetch_add(
-            1, std::memory_order_relaxed);
-    }
-
-    // try_find_insert_bucket will search the bucket and store the index of an
-    // empty slot if it finds one, or -1 if it doesn't. Regardless, it will
-    // search the entire bucket and return false if it finds the key already in
-    // the table (duplicate key error) and true otherwise.
-    bool try_find_insert_bucket(const partial_t partial, const key_type &key,
-                                const Bucket& b, int& slot) const {
-        slot = -1;
-        bool found_empty = false;
-        for (size_t i = 0; i < slot_per_bucket; ++i) {
-            if (b.occupied(i)) {
-                if (!is_simple && partial != b.partial(i)) {
-                    continue;
-                }
-                if (eqfn()(key, b.key(i))) {
-                    return false;
-                }
-            } else {
-                if (!found_empty) {
-                    found_empty = true;
-                    slot = i;
-                }
-            }
-        }
-        return true;
-    }
-
-    // try_del_from_bucket will search the bucket for the given key, and set the
-    // slot of the key to empty if it finds it.
-    bool try_del_from_bucket(const partial_t partial,
-                             const key_type &key, Bucket& b) {
-        for (size_t i = 0; i < slot_per_bucket; ++i) {
-            if (!b.occupied(i)) {
-                continue;
-            }
-            if (!is_simple && b.partial(i) != partial) {
-                continue;
-            }
-            if (eqfn()(b.key(i), key)) {
-                b.eraseKV(i);
-                num_deletes_[get_counterid()].num.fetch_add(
-                    1, std::memory_order_relaxed);
-                return true;
-            }
-        }
->>>>>>> be7c3994
-        return false;
-      } else if (st == failure_table_full) {
-        if (cuckoo_loadfactor(hp) < minimum_load_factor()) {
-          throw libcuckoo_load_factor_too_low(minimum_load_factor());
-        }
-        // Expand the table and try again
-        cuckoo_expand_simple(hp + 1, true);
-      }
-    } while (st != ok);
-    return true;
-  }
-
-  // cuckoo_delete searches the table for the given key and sets the slot with
-  // that key to empty if it finds it. It expects the locks to be taken and
-  // released outside the function.
-  cuckoo_status cuckoo_delete(const key_type &key, const size_t hv,
-                              const size_t i1, const size_t i2) {
-    const partial_t partial = partial_key(hv);
-    if (try_del_from_bucket(partial, key, i1)) {
-      return ok;
-    }
-    if (try_del_from_bucket(partial, key, i2)) {
-      return ok;
-    }
-    return failure_key_not_found;
-  }
-
-  // cuckoo_update searches the table for the given key and updates its value
-  // if it finds it. It expects the locks to be taken and released outside the
-  // function.
-  template <typename V>
-  cuckoo_status cuckoo_update(const size_t hv, const size_t i1,
-                              const size_t i2, const key_type &key, V&& val) {
-    const partial_t partial = partial_key(hv);
-    if (try_update_bucket(partial, i1, key, std::forward<V>(val))) {
-      return ok;
-    }
-    if (try_update_bucket(partial, i2, key, std::forward<V>(val))) {
-      return ok;
-    }
-    return failure_key_not_found;
-  }
-
-  // cuckoo_update_fn searches the table for the given key and runs the given
-  // function on its value if it finds it, assigning the result of the
-  // function to the value. It expects the locks to be taken and released
-  // outside the function.
-  template <typename Updater>
-  cuckoo_status cuckoo_update_fn(const key_type &key, Updater fn,
-                                 const size_t hv,
-                                 const size_t i1, const size_t i2) {
-    const partial_t partial = partial_key(hv);
-    if (try_update_bucket_fn(partial, key, fn, i1)) {
-      return ok;
-    }
-    if (try_update_bucket_fn(partial, key, fn, i2)) {
-      return ok;
-    }
-    return failure_key_not_found;
-  }
-
-  // cuckoo_clear empties the table, calling the destructors of all the
-  // elements it removes from the table. It assumes the locks are taken as
-  // necessary.
-  cuckoo_status cuckoo_clear() noexcept {
-    for (Bucket& b : buckets_) {
-      b.clear();
-    }
-    for (size_t i = 0; i < num_inserts_.size(); ++i) {
-      num_inserts_[i].num.store(0);
-      num_deletes_[i].num.store(0);
-    }
-    return ok;
-  }
-
-  // cuckoo_size returns the number of elements in the given table.
-  size_t cuckoo_size() const noexcept {
-    size_t inserts = 0;
-    size_t deletes = 0;
-    for (size_t i = 0; i < num_inserts_.size(); ++i) {
-      inserts += num_inserts_[i].num.load();
-      deletes += num_deletes_[i].num.load();
-    }
+            assert(prev.bucket == index_hash(hp, prev.hv) ||
+                   prev.bucket == alt_index(hp, partial_key(prev.hv),
+                                            index_hash(hp, prev.hv)));
+            // We get the bucket that this slot is on by computing the alternate
+            // index of the previous bucket
+            curr.bucket = alt_index(hp, partial_key(prev.hv), prev.bucket);
+            OneBucket ob = lock_one(hp, curr.bucket);
+            Bucket& b = buckets_[curr.bucket];
+            if (!b.occupied(curr.slot)) {
+                // We can terminate here
+                return i;
+            }
+            curr.hv = hashed_key(b.key(curr.slot));
+        }
+        return x.depth;
+    }
+
+    // cuckoopath_move moves keys along the given cuckoo path in order to make
+    // an empty slot in one of the buckets in cuckoo_insert. Before the start of
+    // this function, the two insert-locked buckets were unlocked in run_cuckoo.
+    // At the end of the function, if the function returns true (success), then
+    // the both insert-locked buckets remain locked. If the function is
+    // unsuccessful, then both insert-locked buckets will be unlocked.
+    //
+    // throws hashpower_changed if it changed during the move
+    bool cuckoopath_move(const size_t hp, CuckooRecords& cuckoo_path,
+                         size_t depth, TwoBuckets& b) {
+        assert(!b.is_active());
+        if (depth == 0) {
+            // There is a chance that depth == 0, when try_add_to_bucket sees
+            // both buckets as full and cuckoopath_search finds one empty. In
+            // this case, we lock both buckets. If the slot that
+            // cuckoopath_search found empty isn't empty anymore, we unlock them
+            // and return false. Otherwise, the bucket is empty and insertable,
+            // so we hold the locks and return true.
+            const size_t bucket = cuckoo_path[0].bucket;
+            assert(bucket == b.i[0] || bucket == b.i[1]);
+            b = lock_two(hp, b.i[0], b.i[1]);
+            if (!buckets_[bucket].occupied(cuckoo_path[0].slot)) {
+                return true;
+            } else {
+                b.release();
+                return false;
+            }
+        }
+
+        while (depth > 0) {
+            CuckooRecord& from = cuckoo_path[depth-1];
+            CuckooRecord& to   = cuckoo_path[depth];
+            Bucket& fb = buckets_[from.bucket];
+            const size_t fs = from.slot;
+            Bucket& tb = buckets_[to.bucket];
+            const size_t ts = to.slot;
+            TwoBuckets twob;
+            OneBucket extrab;
+            if (depth == 1) {
+                // Even though we are only swapping out of one of the original
+                // buckets, we have to lock both of them along with the slot we
+                // are swapping to, since at the end of this function, they both
+                // must be locked. We store tb inside the extrab container so it
+                // is unlocked at the end of the loop.
+                std::tie(twob, extrab) = lock_three(hp, b.i[0], b.i[1],
+                                                    to.bucket);
+            } else {
+                twob = lock_two(hp, from.bucket, to.bucket);
+            }
+
+            // We plan to kick out fs, but let's check if it is still there;
+            // there's a small chance we've gotten scooped by a later cuckoo. If
+            // that happened, just... try again. Also the slot we are filling in
+            // may have already been filled in by another thread, or the slot we
+            // are moving from may be empty, both of which invalidate the swap.
+            // We only need to check that the hash value is the same, because,
+            // even if the keys are different and have the same hash value, then
+            // the cuckoopath is still valid.
+            if (hashed_key(fb.key(fs)) != from.hv || tb.occupied(ts) ||
+                !fb.occupied(fs)) {
+                return false;
+            }
+
+            Bucket::move_to_bucket(fb, fs, tb, ts);
+            if (depth == 1) {
+                // Hold onto the locks contained in twob
+                b = std::move(twob);
+            }
+            depth--;
+        }
+        return true;
+    }
+
+    // run_cuckoo performs cuckoo hashing on the table in an attempt to free up
+    // a slot on either of the insert buckets, which are assumed to be locked
+    // before the start. On success, the bucket and slot that was freed up is
+    // stored in insert_bucket and insert_slot. In order to perform the search
+    // and the swaps, it has to release the locks, which can lead to certain
+    // concurrency issues, the details of which are explained in the function.
+    // If run_cuckoo returns ok (success), then the bucket container will be
+    // active, otherwise it will not.
+    cuckoo_status run_cuckoo(TwoBuckets& b, size_t &insert_bucket,
+                             size_t &insert_slot) {
+        // We must unlock the buckets here, so that cuckoopath_search and
+        // cuckoopath_move can lock buckets as desired without deadlock.
+        // cuckoopath_move has to move something out of one of the original
+        // buckets as its last operation, and it will lock both buckets and
+        // leave them locked after finishing. This way, we know that if
+        // cuckoopath_move succeeds, then the buckets needed for insertion are
+        // still locked. If cuckoopath_move fails, the buckets are unlocked and
+        // we try again. This unlocking does present two problems. The first is
+        // that another insert on the same key runs and, finding that the key
+        // isn't in the table, inserts the key into the table. Then we insert
+        // the key into the table, causing a duplication. To check for this, we
+        // search the buckets for the key we are trying to insert before doing
+        // so (this is done in cuckoo_insert, and requires that both buckets are
+        // locked). Another problem is that an expansion runs and changes the
+        // hashpower, meaning the buckets may not be valid anymore. In this
+        // case, the cuckoopath functions will have thrown a hashpower_changed
+        // exception, which we catch and handle here.
+        size_t hp = get_hashpower();
+        assert(b.is_active());
+        b.release();
+        CuckooRecords cuckoo_path;
+        bool done = false;
+        try {
+            while (!done) {
+                int depth = cuckoopath_search(hp, cuckoo_path, b.i[0], b.i[1]);
+                if (depth < 0) {
+                    break;
+                }
+
+                if (cuckoopath_move(hp, cuckoo_path, depth, b)) {
+                    insert_bucket = cuckoo_path[0].bucket;
+                    insert_slot = cuckoo_path[0].slot;
+                    assert(insert_bucket == b.i[0] || insert_bucket == b.i[1]);
+                    assert(!locks_[lock_ind(b.i[0])].try_lock());
+                    assert(!locks_[lock_ind(b.i[1])].try_lock());
+                    assert(!buckets_[insert_bucket].occupied(insert_slot));
+                    done = true;
+                    break;
+                }
+            }
+        } catch (hashpower_changed&) {
+            // The hashpower changed while we were trying to cuckoo, which means
+            // we want to retry. b.i[0] and b.i[1] should not be locked in this
+            // case.
+            return failure_under_expansion;
+        }
+        return done ? ok : failure;
+    }
+
+    // try_read_from_bucket will search the bucket for the given key and store
+    // the associated value if it finds it.
+    bool try_read_from_bucket(const partial_t partial, const key_type &key,
+                              mapped_type &val, const Bucket& b) const {
+        for (size_t i = 0; i < slot_per_bucket; ++i) {
+            if (!b.occupied(i)) {
+                continue;
+            }
+            if (!is_simple && partial != b.partial(i)) {
+                continue;
+            }
+            if (eqfn()(key, b.key(i))) {
+                val = b.val(i);
+                return true;
+            }
+        }
+        return false;
+    }
+
+    // check_in_bucket will search the bucket for the given key and return true
+    // if the key is in the bucket, and false if it isn't.
+    bool check_in_bucket(const partial_t partial, const key_type &key,
+                         const Bucket& b) const {
+        for (size_t i = 0; i < slot_per_bucket; ++i) {
+            if (!b.occupied(i)) {
+                continue;
+            }
+            if (!is_simple && partial != b.partial(i)) {
+                continue;
+            }
+            if (eqfn()(key, b.key(i))) {
+                return true;
+            }
+        }
+        return false;
+    }
+
+    // add_to_bucket will insert the given key-value pair into the slot. The key
+    // and value will be move-constructed into the table, so they are not valid
+    // for use afterwards.
+    template <typename K, typename... Args>
+    void add_to_bucket(const partial_t partial, Bucket& b,
+                       const size_t slot, K&& key, Args&&... val) {
+        assert(!b.occupied(slot));
+        b.partial(slot) = partial;
+        b.setKV(slot, std::forward<K>(key), std::forward<Args>(val)...);
+        num_inserts_[get_counterid()].num.fetch_add(
+            1, std::memory_order_relaxed);
+    }
+
+    // try_find_insert_bucket will search the bucket and store the index of an
+    // empty slot if it finds one, or -1 if it doesn't. Regardless, it will
+    // search the entire bucket and return false if it finds the key already in
+    // the table (duplicate key error) and true otherwise.
+    bool try_find_insert_bucket(const partial_t partial, const key_type &key,
+                                const Bucket& b, int& slot) const {
+        slot = -1;
+        bool found_empty = false;
+        for (size_t i = 0; i < slot_per_bucket; ++i) {
+            if (b.occupied(i)) {
+                if (!is_simple && partial != b.partial(i)) {
+                    continue;
+                }
+                if (eqfn()(key, b.key(i))) {
+                    return false;
+                }
+            } else {
+                if (!found_empty) {
+                    found_empty = true;
+                    slot = i;
+                }
+            }
+        }
+        return true;
+    }
+
+    // try_del_from_bucket will search the bucket for the given key, and set the
+    // slot of the key to empty if it finds it.
+    bool try_del_from_bucket(const partial_t partial,
+                             const key_type &key, Bucket& b) {
+        for (size_t i = 0; i < slot_per_bucket; ++i) {
+            if (!b.occupied(i)) {
+                continue;
+            }
+            if (!is_simple && b.partial(i) != partial) {
+                continue;
+            }
+            if (eqfn()(b.key(i), key)) {
+                b.eraseKV(i);
+                num_deletes_[get_counterid()].num.fetch_add(
+                    1, std::memory_order_relaxed);
+                return true;
+            }
+        }
+        return false;
+    }
+
+    // try_update_bucket will search the bucket for the given key and change its
+    // associated value if it finds it.
+    template <typename V>
+    bool try_update_bucket(const partial_t partial, Bucket& b,
+                           const key_type &key, V&& val) {
+        for (size_t i = 0; i < slot_per_bucket; ++i) {
+            if (!b.occupied(i)) {
+                continue;
+            }
+            if (!is_simple && b.partial(i) != partial) {
+                continue;
+            }
+            if (eqfn()(b.key(i), key)) {
+                b.val(i) = std::forward<V>(val);
+                return true;
+            }
+        }
+        return false;
+    }
+
+    // try_update_bucket_fn will search the bucket for the given key and change
+    // its associated value with the given function if it finds it.
+    template <typename Updater>
+    bool try_update_bucket_fn(const partial_t partial, const key_type &key,
+                              Updater fn, Bucket& b) {
+        for (size_t i = 0; i < slot_per_bucket; ++i) {
+            if (!b.occupied(i)) {
+                continue;
+            }
+            if (!is_simple && b.partial(i) != partial) {
+                continue;
+            }
+            if (eqfn()(b.key(i), key)) {
+                fn(b.val(i));
+                return true;
+            }
+        }
+        return false;
+    }
+
+    // cuckoo_find searches the table for the given key and value, storing the
+    // value in the val if it finds the key. It expects the locks to be taken
+    // and released outside the function.
+    cuckoo_status cuckoo_find(const key_type& key, mapped_type& val,
+                              const size_t hv, const size_t i1,
+                              const size_t i2) const {
+        const partial_t partial = partial_key(hv);
+        if (try_read_from_bucket(partial, key, val, buckets_[i1])) {
+            return ok;
+        }
+        if (try_read_from_bucket(partial, key, val, buckets_[i2])) {
+            return ok;
+        }
+        return failure_key_not_found;
+    }
+
+    // cuckoo_contains searches the table for the given key, returning true if
+    // it's in the table and false otherwise. It expects the locks to be taken
+    // and released outside the function.
+    bool cuckoo_contains(const key_type& key, const size_t hv, const size_t i1,
+                         const size_t i2) const {
+        const partial_t partial = partial_key(hv);
+        if (check_in_bucket(partial, key, buckets_[i1])) {
+            return true;
+        }
+        if (check_in_bucket(partial, key, buckets_[i2])) {
+            return true;
+        }
+        return false;
+    }
+
+    // cuckoo_insert tries to insert the given key-value pair into an empty slot
+    // in either of the buckets, performing cuckoo hashing if necessary. It
+    // expects the locks to be taken outside the function, but they are released
+    // here, since different scenarios require different handling of the locks.
+    // Before inserting, it checks that the key isn't already in the table.
+    // cuckoo hashing presents multiple concurrency issues, which are explained
+    // in the function. If the insert fails, the key and value won't be
+    // move-constructed, so they can be retried.
+    template <typename K, typename... Args>
+    cuckoo_status cuckoo_insert(const size_t hv, TwoBuckets b,
+                                K&& key, Args&&... val) {
+        int res1, res2;
+        const partial_t partial = partial_key(hv);
+        Bucket& b0 = buckets_[b.i[0]];
+        if (!try_find_insert_bucket(partial, key, b0, res1)) {
+            return failure_key_duplicated;
+        }
+        Bucket& b1 = buckets_[b.i[1]];
+        if (!try_find_insert_bucket(partial, key, b1, res2)) {
+            return failure_key_duplicated;
+        }
+        if (res1 != -1) {
+            add_to_bucket(partial, b0, res1, std::forward<K>(key),
+                          std::forward<Args>(val)...);
+            return ok;
+        }
+        if (res2 != -1) {
+            add_to_bucket(partial, b1, res2, std::forward<K>(key),
+                          std::forward<Args>(val)...);
+            return ok;
+        }
+
+        // we are unlucky, so let's perform cuckoo hashing
+        size_t insert_bucket = 0;
+        size_t insert_slot = 0;
+        cuckoo_status st = run_cuckoo(b, insert_bucket, insert_slot);
+        if (st == failure_under_expansion) {
+            // The run_cuckoo operation operated on an old version of the table,
+            // so we have to try again. We signal to the calling insert method
+            // to try again by returning failure_under_expansion.
+            return failure_under_expansion;
+        } else if (st == ok) {
+            assert(!locks_[lock_ind(b.i[0])].try_lock());
+            assert(!locks_[lock_ind(b.i[1])].try_lock());
+            assert(!buckets_[insert_bucket].occupied(insert_slot));
+            assert(insert_bucket == index_hash(get_hashpower(), hv) ||
+                   insert_bucket == alt_index(get_hashpower(), partial,
+                                              index_hash(get_hashpower(), hv)));
+            // Since we unlocked the buckets during run_cuckoo, another insert
+            // could have inserted the same key into either b.i[0] or b.i[1], so
+            // we check for that before doing the insert.
+            if (cuckoo_contains(key, hv, b.i[0], b.i[1])) {
+                return failure_key_duplicated;
+            }
+            add_to_bucket(partial, buckets_[insert_bucket], insert_slot,
+                          std::forward<K>(key), std::forward<Args>(val)...);
+            return ok;
+        }
+        assert(st == failure);
+        LIBCUCKOO_DBG("hash table is full (hashpower = %zu, hash_items = %zu,"
+                      "load factor = %.2f), need to increase hashpower\n",
+                      get_hashpower(), cuckoo_size(),
+                      cuckoo_loadfactor(get_hashpower()));
+        return failure_table_full;
+    }
+
+    /**
+     * We run cuckoo_insert in a loop until it succeeds in insert and upsert, so
+     * we pulled out the loop to avoid duplicating logic
+     *
+     * @param key the key to insert
+     * @param val the value to insert
+     * @param hv the hash value of the key
+     * @return true if the insert succeeded, false if there was a duplicate key
+     * @throw libcuckoo_load_factor_too_low if expansion is necessary, but the
+     * load factor of the table is below the threshold
+     */
+    template <typename K, typename... Args>
+    bool cuckoo_insert_loop(size_t hv, K&& key, Args&&... val) {
+        cuckoo_status st;
+        do {
+            auto b = snapshot_and_lock_two(hv);
+            size_t hp = get_hashpower();
+            st = cuckoo_insert(hv, std::move(b), std::forward<K>(key),
+                               std::forward<Args>(val)...);
+            if (st == failure_key_duplicated) {
+                return false;
+            } else if (st == failure_table_full) {
+                if (cuckoo_loadfactor(hp) < minimum_load_factor()) {
+                    throw libcuckoo_load_factor_too_low(minimum_load_factor());
+                }
+                // Expand the table and try again
+                cuckoo_fast_double(hp);
+            }
+        } while (st != ok);
+        return true;
+    }
+
+    // cuckoo_delete searches the table for the given key and sets the slot with
+    // that key to empty if it finds it. It expects the locks to be taken and
+    // released outside the function.
+    cuckoo_status cuckoo_delete(const key_type &key, const size_t hv,
+                                const size_t i1, const size_t i2) {
+        const partial_t partial = partial_key(hv);
+        if (try_del_from_bucket(partial, key, buckets_[i1])) {
+            return ok;
+        }
+        if (try_del_from_bucket(partial, key, buckets_[i2])) {
+            return ok;
+        }
+        return failure_key_not_found;
+    }
+
+    // cuckoo_update searches the table for the given key and updates its value
+    // if it finds it. It expects the locks to be taken and released outside the
+    // function.
+    template <typename V>
+    cuckoo_status cuckoo_update(const size_t hv, const size_t i1,
+                                const size_t i2, const key_type &key, V&& val) {
+        const partial_t partial = partial_key(hv);
+        if (try_update_bucket(partial, buckets_[i1], key,
+                              std::forward<V>(val))) {
+            return ok;
+        }
+        if (try_update_bucket(partial, buckets_[i2], key,
+                              std::forward<V>(val))) {
+            return ok;
+        }
+        return failure_key_not_found;
+    }
+
+    // cuckoo_update_fn searches the table for the given key and runs the given
+    // function on its value if it finds it, assigning the result of the
+    // function to the value. It expects the locks to be taken and released
+    // outside the function.
+    template <typename Updater>
+    cuckoo_status cuckoo_update_fn(const key_type &key, Updater fn,
+                                   const size_t hv, const size_t i1,
+                                   const size_t i2) {
+        const partial_t partial = partial_key(hv);
+        if (try_update_bucket_fn(partial, key, fn, buckets_[i1])) {
+            return ok;
+        }
+        if (try_update_bucket_fn(partial, key, fn, buckets_[i2])) {
+            return ok;
+        }
+        return failure_key_not_found;
+    }
+
+    // cuckoo_clear empties the table, calling the destructors of all the
+    // elements it removes from the table. It assumes the locks are taken as
+    // necessary.
+    cuckoo_status cuckoo_clear() noexcept {
+        for (Bucket& b : buckets_) {
+            b.clear();
+        }
+        for (size_t i = 0; i < num_inserts_.size(); ++i) {
+            num_inserts_[i].num.store(0);
+            num_deletes_[i].num.store(0);
+        }
+        return ok;
+    }
+
+    // cuckoo_size returns the number of elements in the given table.
+    size_t cuckoo_size() const noexcept {
+        size_t inserts = 0;
+        size_t deletes = 0;
+        for (size_t i = 0; i < num_inserts_.size(); ++i) {
+            inserts += num_inserts_[i].num.load();
+            deletes += num_deletes_[i].num.load();
+        }
     return inserts - deletes;
-  }
-
-  // cuckoo_loadfactor returns the load factor of the given table.
-  double cuckoo_loadfactor(const size_t hp) const noexcept {
-    return (static_cast<double>(cuckoo_size()) / slot_per_bucket /
-            hashsize(hp));
-  }
-
-  // insert_into_table is a helper function used by cuckoo_expand_simple to
-  // fill up the new table. It moves data out of the original table into the
-  // new one.
-  static void insert_into_table(
-    cuckoohash_map<Key, T, Hash, Pred, Alloc, slot_per_bucket>& new_map,
-    buckets_t& buckets, size_t i, size_t end) {
-    for (; i < end; ++i) {
-      for (size_t j = 0; j < slot_per_bucket; ++j) {
-        if (buckets[i].occupied(j)) {
-          storage_value_type& kvpair = buckets[i].storage_kvpair(j);
-          new_map.insert(
-            std::move(kvpair.first),
-            std::move(kvpair.second));
-        }
-      }
-    }
-  }
-
-  // cuckoo_expand_simple will resize the table to at least the given
-  // new_hashpower. If is_expansion is true, new_hashpower must be greater
-  // than the current size of the table. If it's false, then new_hashpower
-  // must be less. When we're shrinking the table, if the current table
-  // contains more elements than can be held by new_hashpower, the resulting
-  // hashpower will be greater than new_hashpower. It needs to take all the
-  // bucket locks, since no other operations can change the table during
-  // expansion. Throws libcuckoo_maximum_hashpower_exceeded if we're expanding
-  // beyond the maximum hashpower, and we have an actual limit.
-  cuckoo_status cuckoo_expand_simple(size_t new_hp,
-                                     bool is_expansion) {
-    size_t mhp = maximum_hashpower();
-    if (mhp != NO_MAXIMUM_HASHPOWER && new_hp > mhp) {
-      throw libcuckoo_maximum_hashpower_exceeded(new_hp);
-    }
-    auto unlocker = snapshot_and_lock_all();
-    const size_t hp = get_hashpower();
-    if ((is_expansion && new_hp <= hp) ||
-        (!is_expansion && new_hp >= hp)) {
-      // Most likely another expansion ran before this one could grab the
-      // locks
-      LIBCUCKOO_DBG("another expansion is on-going\n");
-      return failure_under_expansion;
-    }
-
-    // Creates a new hash table with hashpower new_hp and adds all
-    // the elements from the old buckets
-    cuckoohash_map<Key, T, Hash, Pred, Alloc, slot_per_bucket> new_map(
-      hashsize(new_hp) * slot_per_bucket);
-    const size_t threadnum = kNumCores();
-    const size_t buckets_per_thread = (
-      (hashsize(hp) + threadnum - 1) / threadnum);
-    std::vector<std::thread> insertion_threads(threadnum);
-    for (size_t i = 0; i < threadnum; ++i) {
-      insertion_threads[i] = std::thread(
-        insert_into_table, std::ref(new_map), std::ref(buckets_),
+    }
+
+    // cuckoo_loadfactor returns the load factor of the given table.
+    double cuckoo_loadfactor(const size_t hp) const noexcept {
+        return (static_cast<double>(cuckoo_size()) / slot_per_bucket /
+                hashsize(hp));
+    }
+
+    void move_buckets(size_t current_hp, size_t new_hp,
+                      size_t start_lock_ind, size_t end_lock_ind) {
+        for (; start_lock_ind < end_lock_ind; ++start_lock_ind) {
+            for (size_t bucket_i = start_lock_ind;
+                 bucket_i < hashsize(current_hp);
+                 bucket_i += locks_t::size()) {
+                // By doubling the table size, the index_hash and alt_index of
+                // each key got one bit added to the top, at position
+                // current_hp, which means anything we have to move will either
+                // be at the same bucket position, or exactly
+                // hashsize(current_hp) later than the current bucket
+                Bucket& old_bucket = buckets_[bucket_i];
+                const size_t new_bucket_i = bucket_i + hashsize(current_hp);
+                Bucket& new_bucket = buckets_[new_bucket_i];
+                size_t new_bucket_slot = 0;
+
+                // Move each item from the old bucket that needs moving into the
+                // new bucket
+                for (size_t slot = 0; slot < slot_per_bucket; ++slot) {
+                    if (!old_bucket.occupied(slot)) {
+                        continue;
+                    }
+                    const size_t hv = hashed_key(old_bucket.key(slot));
+                    const size_t old_ihash = index_hash(current_hp, hv);
+                    const size_t old_ahash = alt_index(
+                        current_hp, old_bucket.partial(slot), old_ihash);
+                    const size_t new_ihash = index_hash(new_hp, hv);
+                    const size_t new_ahash = alt_index(
+                        new_hp, old_bucket.partial(slot), new_ihash);
+                    if ((bucket_i == old_ihash && new_ihash == new_bucket_i) ||
+                        (bucket_i == old_ahash && new_ahash == new_bucket_i)) {
+                        // We're moving the key from the old bucket to the new
+                        // one
+                        Bucket::move_to_bucket(
+                            old_bucket, slot, new_bucket, new_bucket_slot++);
+                    } else {
+                        // Check that we don't want to move the new key
+                        assert(
+                            (bucket_i == old_ihash && new_ihash == old_ihash) ||
+                            (bucket_i == old_ahash && new_ahash == old_ahash));
+                    }
+                }
+            }
+            // Now we can unlock the lock, because all the buckets corresponding
+            // to it have been unlocked
+            locks_[start_lock_ind].unlock();
+        }
+    }
+
+    // cuckoo_fast_double will double the size of the table by taking advantage
+    // of the properties of index_hash and alt_index.
+    cuckoo_status cuckoo_fast_double(size_t current_hp) {
+        size_t new_hp = current_hp + 1;
+        size_t mhp = maximum_hashpower();
+        if (mhp != NO_MAXIMUM_HASHPOWER && new_hp > mhp) {
+            throw libcuckoo_maximum_hashpower_exceeded(new_hp);
+        }
+
+        std::lock_guard<expansion_lock_t> l(expansion_lock_);
+        if (get_hashpower() != current_hp) {
+            // Most likely another expansion ran before this one could grab the
+            // locks
+            LIBCUCKOO_DBG("another expansion is on-going\n");
+            return failure_under_expansion;
+        }
+
+        locks_.allocate(std::min(locks_t::size(), hashsize(new_hp)));
+        auto unlocker = snapshot_and_lock_all();
+        buckets_.resize(buckets_.size() * 2);
+        set_hashpower(new_hp);
+
+        // We gradually unlock the new table, by processing each of the buckets
+        // corresponding to each lock we took. For each slot in an old bucket,
+        // we either leave it in the old bucket, or move it to the corresponding
+        // new bucket. After we're done with the bucket, we release the lock on
+        // it and the new bucket, letting other threads using the new map
+        // gradually. We only unlock the locks being used by the old table,
+        // because unlocking new locks would enable operations on the table
+        // before we want them.
+        const size_t locks_to_move = std::min(locks_t::size(),
+                                              hashsize(current_hp));
+        parallel_exec(0, locks_to_move, kNumCores(),
+                      [this, current_hp, new_hp](size_t start, size_t end) {
+                          move_buckets(current_hp, new_hp, start, end);
+                      });
+        parallel_exec(locks_to_move, locks_.allocated_size(), kNumCores(),
+                      [this](size_t i, size_t end) {
+                          for (; i < end; ++i) {
+                              locks_[i].unlock();
+                          }
+                      });
+        // Since we've unlocked the buckets ourselves, we don't need the
+        // unlocker to do it for us.
+        unlocker.deactivate();
+        return ok;
+    }
+
+    // insert_into_table is a helper function used by cuckoo_expand_simple to
+    // fill up the new table. It moves data out of the original table into the
+    // new one.
+    static void insert_into_table(
+        cuckoohash_map<Key, T, Hash, Pred, Alloc, slot_per_bucket>& new_map,
+        buckets_t& buckets, size_t i, size_t end) {
+        for (; i < end; ++i) {
+            for (size_t j = 0; j < slot_per_bucket; ++j) {
+                if (buckets[i].occupied(j)) {
+                    storage_value_type& kvpair = buckets[i].storage_kvpair(j);
+                    new_map.insert(
+                        std::move(kvpair.first),
+                        std::move(kvpair.second));
+                }
+            }
+        }
+    }
+
+    // cuckoo_expand_simple will resize the table to at least the given
+    // new_hashpower. If is_expansion is true, new_hashpower must be greater
+    // than the current size of the table. If it's false, then new_hashpower
+    // must be less. When we're shrinking the table, if the current table
+    // contains more elements than can be held by new_hashpower, the resulting
+    // hashpower will be greater than new_hashpower. It needs to take all the
+    // bucket locks, since no other operations can change the table during
+    // expansion. Throws libcuckoo_maximum_hashpower_exceeded if we're expanding
+    // beyond the maximum hashpower, and we have an actual limit.
+    cuckoo_status cuckoo_expand_simple(size_t new_hp,
+                                       bool is_expansion) {
+        size_t mhp = maximum_hashpower();
+        if (mhp != NO_MAXIMUM_HASHPOWER && new_hp > mhp) {
+            throw libcuckoo_maximum_hashpower_exceeded(new_hp);
+        }
+        auto unlocker = snapshot_and_lock_all();
+        const size_t hp = get_hashpower();
+        if ((is_expansion && new_hp <= hp) ||
+            (!is_expansion && new_hp >= hp)) {
+            // Most likely another expansion ran before this one could grab the
+            // locks
+            LIBCUCKOO_DBG("another expansion is on-going\n");
+            return failure_under_expansion;
+        }
+
+        // Creates a new hash table with hashpower new_hp and adds all
+        // the elements from the old buckets
+        cuckoohash_map<Key, T, Hash, Pred, Alloc, slot_per_bucket> new_map(
+            hashsize(new_hp) * slot_per_bucket);
+        const size_t threadnum = kNumCores();
+        const size_t buckets_per_thread = (
+            (hashsize(hp) + threadnum - 1) / threadnum);
+        std::vector<std::thread> insertion_threads(threadnum);
+        for (size_t i = 0; i < threadnum; ++i) {
+            insertion_threads[i] = std::thread(
+                insert_into_table, std::ref(new_map), std::ref(buckets_),
         i*buckets_per_thread, std::min((i + 1)*buckets_per_thread,
-                                       hashsize(hp)));
-    }
-    for (size_t i = 0; i < threadnum; ++i) {
-      insertion_threads[i].join();
-    }
-
-    // Swap the current buckets vector with new_map's and set the hashpower.
-    // This is okay, because we have all the locks, so nobody else should be
-    // reading from the buckets array. Then the old buckets array will be
-    // deleted when new_map is deleted. All the locks should be released by
-    // the unlocker as well.
-    std::swap(buckets_, new_map.buckets_);
-    set_hashpower(new_map.hashpower_);
-    return ok;
-  }
-
-<<<<<<< HEAD
-public:
-  //! A locked_table is an ownership wrapper around a \ref cuckoohash_map
-  //! table instance. When given a table instance, it takes all the locks on
-  //! the table, blocking all outside operations on the table. Because the
-  //! locked_table has unique ownership of the table, it can provide a set of
-  //! operations on the table that aren't possible in a concurrent context.
-  //! Right now, this includes the ability to construct STL-compatible
-  //! iterators on the table. When the locked_table is destroyed (or the \ref
-  //! release method is called), it will release all locks on the table. This
-  //! will invalidate all existing iterators.
-  class locked_table {
-    // A manager for all the locks we took on the table.
-    AllUnlocker unlocker_;
-    // A reference to the buckets owned by the table
-    std::reference_wrapper<buckets_t> buckets_;
-    // A boolean shared to all iterators, indicating whether the
-    // locked_table has ownership of the hashtable or not.
-    std::shared_ptr<bool> has_table_lock_;
-
-    // The constructor locks the entire table, retrying until
-    // snapshot_and_lock_all succeeds. We keep this constructor private (but
-    // expose it to the cuckoohash_map class), since we don't want users
-    // calling it.
-    locked_table(cuckoohash_map<Key, T, Hash, Pred, Alloc,
-                 SLOT_PER_BUCKET>& hm)
-      : unlocker_(std::move(hm.snapshot_and_lock_all())),
-      buckets_(hm.buckets_),
-      has_table_lock_(new bool(true)) {}
-
-  public:
-    locked_table(locked_table&& lt)
-      : unlocker_(std::move(lt.unlocker_)),
-      buckets_(std::move(lt.buckets_)),
-      has_table_lock_(std::move(lt.has_table_lock_)) {}
-
-    locked_table& operator=(locked_table&& lt) {
-      release();
-      unlocker_ = std::move(lt.unlocker_);
-      buckets_ = std::move(lt.buckets_);
-      has_table_lock_ = std::move(lt.has_table_lock_);
-      return *this;
-    }
-
-    //! Returns true if the locked table still has ownership of the
-    //! hashtable, false otherwise.
-    bool has_table_lock() const noexcept {
-      return has_table_lock_ && *has_table_lock_;
-    }
-
-    //! release unlocks the table, thereby freeing it up for other
-    //! operations, but also invalidating all iterators and future
-    //! operations with this table. It is idempotent.
-    void release() noexcept {
-      if (has_table_lock()) {
-        unlocker_.release();
-        *has_table_lock_ = false;
-      }
-    }
-
-    ~locked_table() {
-      release();
-    }
-
-  private:
-    //! A templated iterator whose implementation works for both const and
-    //! non_const iterators. It is an STL-style BidirectionalIterator that
-    //! can be used to iterate over a locked table.
-    template <bool IS_CONST>
-    class templated_iterator :
-      public std::iterator<std::bidirectional_iterator_tag, value_type> {
-      // The buckets locked and owned by the locked table being iterated
-      // over.
-      std::reference_wrapper<
+                                               hashsize(hp)));
+        }
+        for (size_t i = 0; i < threadnum; ++i) {
+            insertion_threads[i].join();
+        }
+
+        // Swap the current buckets vector with new_map's and set the hashpower.
+        // This is okay, because we have all the locks, so nobody else should be
+        // reading from the buckets array. Then the old buckets array will be
+        // deleted when new_map is deleted. All the locks should be released by
+        // the unlocker as well.
+        std::swap(buckets_, new_map.buckets_);
+        set_hashpower(new_map.hashpower_);
+        return ok;
+    }
+
+public:
+    //! A locked_table is an ownership wrapper around a \ref cuckoohash_map
+    //! table instance. When given a table instance, it takes all the locks on
+    //! the table, blocking all outside operations on the table. Because the
+    //! locked_table has unique ownership of the table, it can provide a set of
+    //! operations on the table that aren't possible in a concurrent context.
+    //! Right now, this includes the ability to construct STL-compatible
+    //! iterators on the table. When the locked_table is destroyed (or the \ref
+    //! release method is called), it will release all locks on the table. This
+    //! will invalidate all existing iterators.
+    class locked_table {
+        // A manager for all the locks we took on the table.
+        AllUnlocker unlocker_;
+        // A reference to the buckets owned by the table
+        std::reference_wrapper<buckets_t> buckets_;
+        // A boolean shared to all iterators, indicating whether the
+        // locked_table has ownership of the hashtable or not.
+        std::shared_ptr<bool> has_table_lock_;
+
+        // The constructor locks the entire table, retrying until
+        // snapshot_and_lock_all succeeds. We keep this constructor private (but
+        // expose it to the cuckoohash_map class), since we don't want users
+        // calling it.
+        locked_table(cuckoohash_map<Key, T, Hash, Pred, Alloc,
+                     SLOT_PER_BUCKET>& hm)
+            : unlocker_(std::move(hm.snapshot_and_lock_all())),
+              buckets_(hm.buckets_),
+              has_table_lock_(new bool(true)) {}
+
+    public:
+        locked_table(locked_table&& lt)
+            : unlocker_(std::move(lt.unlocker_)),
+              buckets_(std::move(lt.buckets_)),
+              has_table_lock_(std::move(lt.has_table_lock_)) {}
+
+        locked_table& operator=(locked_table&& lt) {
+            release();
+            unlocker_ = std::move(lt.unlocker_);
+            buckets_ = std::move(lt.buckets_);
+            has_table_lock_ = std::move(lt.has_table_lock_);
+            return *this;
+        }
+
+        //! Returns true if the locked table still has ownership of the
+        //! hashtable, false otherwise.
+        bool has_table_lock() const noexcept {
+            return has_table_lock_ && *has_table_lock_;
+        }
+
+        //! release unlocks the table, thereby freeing it up for other
+        //! operations, but also invalidating all iterators and future
+        //! operations with this table. It is idempotent.
+        void release() noexcept {
+            if (has_table_lock()) {
+                unlocker_.release();
+                *has_table_lock_ = false;
+            }
+        }
+
+        ~locked_table() {
+            release();
+        }
+
+    private:
+        //! A templated iterator whose implementation works for both const and
+        //! non_const iterators. It is an STL-style BidirectionalIterator that
+        //! can be used to iterate over a locked table.
+        template <bool IS_CONST>
+        class templated_iterator :
+            public std::iterator<std::bidirectional_iterator_tag, value_type> {
+            // The buckets locked and owned by the locked table being iterated
+            // over.
+            std::reference_wrapper<
         typename std::conditional<IS_CONST, const buckets_t, buckets_t>::type> buckets_;
-
-      // The shared boolean indicating whether the iterator points to a
-      // still-locked table or not. It should never be nullptr.
-      std::shared_ptr<bool> has_table_lock_;
-
-      // The bucket index of the item being pointed to. For implementation
-      // convenience, we let it take on negative values.
-      intmax_t index_;
-      // The slot in the bucket of the item being pointed to. For
-      // implementation convenience, we let it take on negative values.
-      intmax_t slot_;
-
-    public:
-      //! Return true if the iterators are from the same locked table and
-      //! location, false otherwise. This will return false if either of
-      //! the iterators has lost ownership of its table.
-      template <bool OTHER_CONST>
-      bool operator==(const templated_iterator<OTHER_CONST>&
-                      it) const noexcept {
-        return (*has_table_lock_ && *it.has_table_lock_
-                && &buckets_.get() == &it.buckets_.get()
-                && index_ == it.index_ && slot_ == it.slot_);
-      }
-
-      //! Equivalent to !operator==(it)
-      template <bool OTHER_CONST>
-      bool operator!=(const templated_iterator<OTHER_CONST>&
-                      it) const noexcept {
-        return !(operator==(it));
-      }
-
-      //! Return the key-value pair pointed to by the iterator. Behavior
-      //! is undefined if the iterator is at the end.
-      const value_type& operator*() const {
-        check_iterator();
-        return buckets_.get()[index_].kvpair(slot_);
-      }
-
-      //! Returns a mutable reference to the current key-value pair
-      //! pointed to by the iterator. Behavior is undefined if the
-      //! iterator is at the end.
-      ENABLE_IF(, !IS_CONST, value_type&) operator*() {
-        check_iterator();
-        return buckets_.get()[index_].kvpair(slot_);
-      }
-
-      //! Return a pointer to the immutable key-value pair pointed to by
-      //! the iterator. Behavior is undefined if the iterator is at the
-      //! end.
-      const value_type* operator->() const {
-        check_iterator();
-        return &buckets_.get()[index_].kvpair(slot_);
-      }
-
-      //! Returns a mutable pointer to the current key-value pair pointed
-      //! to by the iterator. Behavior is undefined if the iterator is at
-      //! the end.
-      ENABLE_IF(, !IS_CONST, value_type*) operator->() {
-        check_iterator();
-        return &buckets_.get()[index_].kvpair(slot_);
-      }
-
-      //! Advance the iterator to the next item in the table, or to the
-      //! end of the table. Returns the iterator at its new position.
-      //! Behavior is undefined if the iterator is at the end.
-      templated_iterator& operator++() {
-        // Move forward until we get to a slot that is occupied, or we
-        // get to the end
-        check_iterator();
-        for (; (size_t)index_ < buckets_.get().size(); ++index_) {
-          while ((size_t)++slot_ < SLOT_PER_BUCKET) {
-            if (buckets_.get()[index_].occupied(slot_)) {
-              return *this;
-            }
-          }
-          slot_ = -1;
-        }
-        // We're at the end, so set index_ and slot_ to the end position
-        std::tie(index_, slot_) = end_pos(buckets_.get());
-        return *this;
-      }
-
-      //! Advance the iterator to the next item in the table, or to the
-      //! end of the table. Returns the iterator at its old position.
-      //! Behavior is undefined if the iterator is at the end.
-      templated_iterator operator++(int) {
-        templated_iterator old(*this);
-        ++(*this);
-        return old;
-      }
-
-      //! Move the iterator back to the previous item in the table.
-      //! Returns the iterator at its new position. Behavior is undefined
-      //! if the iterator is at the beginning.
-      templated_iterator& operator--() {
-        // Move backward until we get to the beginning. If we try to
-        // move before that, we stop.
-        check_iterator();
-        for (; index_ >= 0; --index_) {
-          while (--slot_ >= 0) {
-            if (buckets_.get()[index_].occupied(slot_)) {
-              return *this;
-            }
-          }
-          slot_ = SLOT_PER_BUCKET;
-        }
-        // Either we iterated before begin(), which means we're in
-        // undefined territory, or we iterated from the end of the table
-        // back, which means the table is empty. Either way, setting the
-        // index_ and slot_ to end_pos() is okay.
-        std::tie(index_, slot_) = end_pos(buckets_.get());
-        return *this;
-      }
-
-      //! Move the iterator back to the previous item in the table.
-      //! Returns the iterator at its old position. Behavior is undefined
-      //! if the iterator is at the beginning.
-      templated_iterator operator--(int) {
-        templated_iterator old(*this);
-        --(*this);
-        return old;
-      }
-
-    private:
-      static const std::pair<intmax_t, intmax_t> end_pos(
-        const buckets_t& buckets) {
-        // When index_ == buckets.size() and slot_ == 0, we're at the
-        // end of the table. When index_ and slot_ point to the data
-        // with the lowest bucket and slot, we're at the beginning of
-        // the table. If there is nothing in the table, index_ ==
-        // buckets.size() and slot_ == 0 also means we're at the
-        // beginning of the table (so begin() == end()).
+
+            // The shared boolean indicating whether the iterator points to a
+            // still-locked table or not. It should never be nullptr.
+            std::shared_ptr<bool> has_table_lock_;
+
+            // The bucket index of the item being pointed to. For implementation
+            // convenience, we let it take on negative values.
+            intmax_t index_;
+            // The slot in the bucket of the item being pointed to. For
+            // implementation convenience, we let it take on negative values.
+            intmax_t slot_;
+
+        public:
+            //! Return true if the iterators are from the same locked table and
+            //! location, false otherwise. This will return false if either of
+            //! the iterators has lost ownership of its table.
+            template <bool OTHER_CONST>
+            bool operator==(const templated_iterator<OTHER_CONST>&
+                            it) const noexcept {
+                return (*has_table_lock_ && *it.has_table_lock_
+                        && &buckets_.get() == &it.buckets_.get()
+                        && index_ == it.index_ && slot_ == it.slot_);
+            }
+
+            //! Equivalent to !operator==(it)
+            template <bool OTHER_CONST>
+            bool operator!=(const templated_iterator<OTHER_CONST>&
+                            it) const noexcept {
+                return !(operator==(it));
+            }
+
+            //! Return the key-value pair pointed to by the iterator. Behavior
+            //! is undefined if the iterator is at the end.
+            const value_type& operator*() const {
+                check_iterator();
+                return buckets_.get()[index_].kvpair(slot_);
+            }
+
+            //! Returns a mutable reference to the current key-value pair
+            //! pointed to by the iterator. Behavior is undefined if the
+            //! iterator is at the end.
+            ENABLE_IF(, !IS_CONST, value_type&) operator*() {
+                check_iterator();
+                return buckets_.get()[index_].kvpair(slot_);
+            }
+
+            //! Return a pointer to the immutable key-value pair pointed to by
+            //! the iterator. Behavior is undefined if the iterator is at the
+            //! end.
+            const value_type* operator->() const {
+                check_iterator();
+                return &buckets_.get()[index_].kvpair(slot_);
+            }
+
+            //! Returns a mutable pointer to the current key-value pair pointed
+            //! to by the iterator. Behavior is undefined if the iterator is at
+            //! the end.
+            ENABLE_IF(, !IS_CONST, value_type*) operator->() {
+                check_iterator();
+                return &buckets_.get()[index_].kvpair(slot_);
+            }
+
+            //! Advance the iterator to the next item in the table, or to the
+            //! end of the table. Returns the iterator at its new position.
+            //! Behavior is undefined if the iterator is at the end.
+            templated_iterator& operator++() {
+                // Move forward until we get to a slot that is occupied, or we
+                // get to the end
+                check_iterator();
+                for (; (size_t)index_ < buckets_.get().size(); ++index_) {
+                    while ((size_t)++slot_ < SLOT_PER_BUCKET) {
+                        if (buckets_.get()[index_].occupied(slot_)) {
+                            return *this;
+                        }
+                    }
+                    slot_ = -1;
+                }
+                // We're at the end, so set index_ and slot_ to the end position
+                std::tie(index_, slot_) = end_pos(buckets_.get());
+                return *this;
+            }
+
+            //! Advance the iterator to the next item in the table, or to the
+            //! end of the table. Returns the iterator at its old position.
+            //! Behavior is undefined if the iterator is at the end.
+            templated_iterator operator++(int) {
+                templated_iterator old(*this);
+                ++(*this);
+                return old;
+            }
+
+            //! Move the iterator back to the previous item in the table.
+            //! Returns the iterator at its new position. Behavior is undefined
+            //! if the iterator is at the beginning.
+            templated_iterator& operator--() {
+                // Move backward until we get to the beginning. If we try to
+                // move before that, we stop.
+                check_iterator();
+                for (; index_ >= 0; --index_) {
+                    while (--slot_ >= 0) {
+                        if (buckets_.get()[index_].occupied(slot_)) {
+                            return *this;
+                        }
+                    }
+                    slot_ = SLOT_PER_BUCKET;
+                }
+                // Either we iterated before begin(), which means we're in
+                // undefined territory, or we iterated from the end of the table
+                // back, which means the table is empty. Either way, setting the
+                // index_ and slot_ to end_pos() is okay.
+                std::tie(index_, slot_) = end_pos(buckets_.get());
+                return *this;
+            }
+
+            //! Move the iterator back to the previous item in the table.
+            //! Returns the iterator at its old position. Behavior is undefined
+            //! if the iterator is at the beginning.
+            templated_iterator operator--(int) {
+                templated_iterator old(*this);
+                --(*this);
+                return old;
+            }
+
+        private:
+            static const std::pair<intmax_t, intmax_t> end_pos(
+                const buckets_t& buckets) {
+                // When index_ == buckets.size() and slot_ == 0, we're at the
+                // end of the table. When index_ and slot_ point to the data
+                // with the lowest bucket and slot, we're at the beginning of
+                // the table. If there is nothing in the table, index_ ==
+                // buckets.size() and slot_ == 0 also means we're at the
+                // beginning of the table (so begin() == end()).
         return{ buckets.size(), 0 };
-      }
-
-      // The private constructor is used by locked_table to create
-      // iterators from scratch. If the given index_-slot_ pair is at the
-      // end of the table, or that spot is occupied, stay. Otherwise, step
-      // forward to the next data item, or to the end of the table.
-      templated_iterator(
+            }
+
+            // The private constructor is used by locked_table to create
+            // iterators from scratch. If the given index_-slot_ pair is at the
+            // end of the table, or that spot is occupied, stay. Otherwise, step
+            // forward to the next data item, or to the end of the table.
+            templated_iterator(
         typename std::conditional<IS_CONST, const buckets_t, buckets_t>::type & buckets,
         std::shared_ptr<bool> has_table_lock,
         size_t index,
@@ -2529,512 +1997,124 @@
         has_table_lock_(has_table_lock),
         index_(index),
         slot_(slot) {
-        if (std::make_pair(index_, slot_) != end_pos(buckets) &&
-            !buckets[index_].occupied(slot_)) {
-          operator++();
-        }
-      }
-
-      // Throws an exception if the iterator has been invalidated because
-      // the locked_table lost ownership of the table info.
-      void check_iterator() const {
-        if (!(*has_table_lock_)) {
-          throw std::runtime_error("Iterator has been invalidated");
-        }
-      }
-
-      friend class cuckoohash_map<Key, T, Hash, Pred,
-        Alloc, SLOT_PER_BUCKET>;
-    };
-
-  public:
-    typedef templated_iterator<true> const_iterator;
-    typedef templated_iterator<false> iterator;
-
-    //! begin returns an iterator to the beginning of the table
-    iterator begin() {
-      check_table();
-      return iterator(buckets_.get(), has_table_lock_, 0, 0);
-    }
-
-    //! begin returns a const_iterator to the beginning of the table
-    const_iterator begin() const {
-      check_table();
-      return const_iterator(buckets_.get(), has_table_lock_, 0, 0);
-    }
-
-    //! cbegin returns a const_iterator to the beginning of the table
-    const_iterator cbegin() const {
-      return begin();
-=======
-    // try_update_bucket will search the bucket for the given key and change its
-    // associated value if it finds it.
-    template <typename V>
-    bool try_update_bucket(const partial_t partial, Bucket& b,
-                           const key_type &key, V&& val) {
-        for (size_t i = 0; i < slot_per_bucket; ++i) {
-            if (!b.occupied(i)) {
-                continue;
-            }
-            if (!is_simple && b.partial(i) != partial) {
-                continue;
-            }
-            if (eqfn()(b.key(i), key)) {
-                b.val(i) = std::forward<V>(val);
-                return true;
-            }
-        }
-        return false;
-    }
-
-    // try_update_bucket_fn will search the bucket for the given key and change
-    // its associated value with the given function if it finds it.
-    template <typename Updater>
-    bool try_update_bucket_fn(const partial_t partial, const key_type &key,
-                              Updater fn, Bucket& b) {
-        for (size_t i = 0; i < slot_per_bucket; ++i) {
-            if (!b.occupied(i)) {
-                continue;
-            }
-            if (!is_simple && b.partial(i) != partial) {
-                continue;
-            }
-            if (eqfn()(b.key(i), key)) {
-                fn(b.val(i));
-                return true;
-            }
-        }
-        return false;
-    }
-
-    // cuckoo_find searches the table for the given key and value, storing the
-    // value in the val if it finds the key. It expects the locks to be taken
-    // and released outside the function.
-    cuckoo_status cuckoo_find(const key_type& key, mapped_type& val,
-                              const size_t hv, const size_t i1,
-                              const size_t i2) const {
-        const partial_t partial = partial_key(hv);
-        if (try_read_from_bucket(partial, key, val, buckets_[i1])) {
-            return ok;
-        }
-        if (try_read_from_bucket(partial, key, val, buckets_[i2])) {
-            return ok;
-        }
-        return failure_key_not_found;
-    }
-
-    // cuckoo_contains searches the table for the given key, returning true if
-    // it's in the table and false otherwise. It expects the locks to be taken
-    // and released outside the function.
-    bool cuckoo_contains(const key_type& key, const size_t hv, const size_t i1,
-                         const size_t i2) const {
-        const partial_t partial = partial_key(hv);
-        if (check_in_bucket(partial, key, buckets_[i1])) {
-            return true;
-        }
-        if (check_in_bucket(partial, key, buckets_[i2])) {
-            return true;
-        }
-        return false;
-    }
-
-    // cuckoo_insert tries to insert the given key-value pair into an empty slot
-    // in either of the buckets, performing cuckoo hashing if necessary. It
-    // expects the locks to be taken outside the function, but they are released
-    // here, since different scenarios require different handling of the locks.
-    // Before inserting, it checks that the key isn't already in the table.
-    // cuckoo hashing presents multiple concurrency issues, which are explained
-    // in the function. If the insert fails, the key and value won't be
-    // move-constructed, so they can be retried.
-    template <typename K, typename... Args>
-    cuckoo_status cuckoo_insert(const size_t hv, TwoBuckets b,
-                                K&& key, Args&&... val) {
-        int res1, res2;
-        const partial_t partial = partial_key(hv);
-        Bucket& b0 = buckets_[b.i[0]];
-        if (!try_find_insert_bucket(partial, key, b0, res1)) {
-            return failure_key_duplicated;
-        }
-        Bucket& b1 = buckets_[b.i[1]];
-        if (!try_find_insert_bucket(partial, key, b1, res2)) {
-            return failure_key_duplicated;
-        }
-        if (res1 != -1) {
-            add_to_bucket(partial, b0, res1, std::forward<K>(key),
-                          std::forward<Args>(val)...);
-            return ok;
-        }
-        if (res2 != -1) {
-            add_to_bucket(partial, b1, res2, std::forward<K>(key),
-                          std::forward<Args>(val)...);
-            return ok;
-        }
-
-        // we are unlucky, so let's perform cuckoo hashing
-        size_t insert_bucket = 0;
-        size_t insert_slot = 0;
-        cuckoo_status st = run_cuckoo(b, insert_bucket, insert_slot);
-        if (st == failure_under_expansion) {
-            // The run_cuckoo operation operated on an old version of the table,
-            // so we have to try again. We signal to the calling insert method
-            // to try again by returning failure_under_expansion.
-            return failure_under_expansion;
-        } else if (st == ok) {
-            assert(!locks_[lock_ind(b.i[0])].try_lock());
-            assert(!locks_[lock_ind(b.i[1])].try_lock());
-            assert(!buckets_[insert_bucket].occupied(insert_slot));
-            assert(insert_bucket == index_hash(get_hashpower(), hv) ||
-                   insert_bucket == alt_index(get_hashpower(), partial,
-                                              index_hash(get_hashpower(), hv)));
-            // Since we unlocked the buckets during run_cuckoo, another insert
-            // could have inserted the same key into either b.i[0] or b.i[1], so
-            // we check for that before doing the insert.
-            if (cuckoo_contains(key, hv, b.i[0], b.i[1])) {
-                return failure_key_duplicated;
-            }
-            add_to_bucket(partial, buckets_[insert_bucket], insert_slot,
-                          std::forward<K>(key), std::forward<Args>(val)...);
-            return ok;
-        }
-        assert(st == failure);
-        LIBCUCKOO_DBG("hash table is full (hashpower = %zu, hash_items = %zu,"
-                      "load factor = %.2f), need to increase hashpower\n",
-                      get_hashpower(), cuckoo_size(),
-                      cuckoo_loadfactor(get_hashpower()));
-        return failure_table_full;
-    }
-
-    /**
-     * We run cuckoo_insert in a loop until it succeeds in insert and upsert, so
-     * we pulled out the loop to avoid duplicating logic
-     *
-     * @param key the key to insert
-     * @param val the value to insert
-     * @param hv the hash value of the key
-     * @return true if the insert succeeded, false if there was a duplicate key
-     * @throw libcuckoo_load_factor_too_low if expansion is necessary, but the
-     * load factor of the table is below the threshold
-     */
-    template <typename K, typename... Args>
-    bool cuckoo_insert_loop(size_t hv, K&& key, Args&&... val) {
-        cuckoo_status st;
-        do {
-            auto b = snapshot_and_lock_two(hv);
-            size_t hp = get_hashpower();
-            st = cuckoo_insert(hv, std::move(b), std::forward<K>(key),
-                               std::forward<Args>(val)...);
-            if (st == failure_key_duplicated) {
-                return false;
-            } else if (st == failure_table_full) {
-                if (cuckoo_loadfactor(hp) < minimum_load_factor()) {
-                    throw libcuckoo_load_factor_too_low(minimum_load_factor());
-                }
-                // Expand the table and try again
-                cuckoo_fast_double(hp);
-            }
-        } while (st != ok);
-        return true;
-    }
-
-    // cuckoo_delete searches the table for the given key and sets the slot with
-    // that key to empty if it finds it. It expects the locks to be taken and
-    // released outside the function.
-    cuckoo_status cuckoo_delete(const key_type &key, const size_t hv,
-                                const size_t i1, const size_t i2) {
-        const partial_t partial = partial_key(hv);
-        if (try_del_from_bucket(partial, key, buckets_[i1])) {
-            return ok;
-        }
-        if (try_del_from_bucket(partial, key, buckets_[i2])) {
-            return ok;
-        }
-        return failure_key_not_found;
-    }
-
-    // cuckoo_update searches the table for the given key and updates its value
-    // if it finds it. It expects the locks to be taken and released outside the
-    // function.
-    template <typename V>
-    cuckoo_status cuckoo_update(const size_t hv, const size_t i1,
-                                const size_t i2, const key_type &key, V&& val) {
-        const partial_t partial = partial_key(hv);
-        if (try_update_bucket(partial, buckets_[i1], key,
-                              std::forward<V>(val))) {
-            return ok;
-        }
-        if (try_update_bucket(partial, buckets_[i2], key,
-                              std::forward<V>(val))) {
-            return ok;
-        }
-        return failure_key_not_found;
-    }
-
-    // cuckoo_update_fn searches the table for the given key and runs the given
-    // function on its value if it finds it, assigning the result of the
-    // function to the value. It expects the locks to be taken and released
-    // outside the function.
-    template <typename Updater>
-    cuckoo_status cuckoo_update_fn(const key_type &key, Updater fn,
-                                   const size_t hv, const size_t i1,
-                                   const size_t i2) {
-        const partial_t partial = partial_key(hv);
-        if (try_update_bucket_fn(partial, key, fn, buckets_[i1])) {
-            return ok;
-        }
-        if (try_update_bucket_fn(partial, key, fn, buckets_[i2])) {
-            return ok;
-        }
-        return failure_key_not_found;
-    }
-
-    // cuckoo_clear empties the table, calling the destructors of all the
-    // elements it removes from the table. It assumes the locks are taken as
-    // necessary.
-    cuckoo_status cuckoo_clear() noexcept {
-        for (Bucket& b : buckets_) {
-            b.clear();
-        }
-        for (size_t i = 0; i < num_inserts_.size(); ++i) {
-            num_inserts_[i].num.store(0);
-            num_deletes_[i].num.store(0);
-        }
-        return ok;
-    }
-
-    // cuckoo_size returns the number of elements in the given table.
-    size_t cuckoo_size() const noexcept {
-        size_t inserts = 0;
-        size_t deletes = 0;
-        for (size_t i = 0; i < num_inserts_.size(); ++i) {
-            inserts += num_inserts_[i].num.load();
-            deletes += num_deletes_[i].num.load();
-        }
-        return inserts-deletes;
-    }
-
-    // cuckoo_loadfactor returns the load factor of the given table.
-    double cuckoo_loadfactor(const size_t hp) const noexcept {
-        return (static_cast<double>(cuckoo_size()) / slot_per_bucket /
-                hashsize(hp));
-    }
-
-    void move_buckets(size_t current_hp, size_t new_hp,
-                      size_t start_lock_ind, size_t end_lock_ind) {
-        for (; start_lock_ind < end_lock_ind; ++start_lock_ind) {
-            for (size_t bucket_i = start_lock_ind;
-                 bucket_i < hashsize(current_hp);
-                 bucket_i += locks_t::size()) {
-                // By doubling the table size, the index_hash and alt_index of
-                // each key got one bit added to the top, at position
-                // current_hp, which means anything we have to move will either
-                // be at the same bucket position, or exactly
-                // hashsize(current_hp) later than the current bucket
-                Bucket& old_bucket = buckets_[bucket_i];
-                const size_t new_bucket_i = bucket_i + hashsize(current_hp);
-                Bucket& new_bucket = buckets_[new_bucket_i];
-                size_t new_bucket_slot = 0;
-
-                // Move each item from the old bucket that needs moving into the
-                // new bucket
-                for (size_t slot = 0; slot < slot_per_bucket; ++slot) {
-                    if (!old_bucket.occupied(slot)) {
-                        continue;
-                    }
-                    const size_t hv = hashed_key(old_bucket.key(slot));
-                    const size_t old_ihash = index_hash(current_hp, hv);
-                    const size_t old_ahash = alt_index(
-                        current_hp, old_bucket.partial(slot), old_ihash);
-                    const size_t new_ihash = index_hash(new_hp, hv);
-                    const size_t new_ahash = alt_index(
-                        new_hp, old_bucket.partial(slot), new_ihash);
-                    if ((bucket_i == old_ihash && new_ihash == new_bucket_i) ||
-                        (bucket_i == old_ahash && new_ahash == new_bucket_i)) {
-                        // We're moving the key from the old bucket to the new
-                        // one
-                        Bucket::move_to_bucket(
-                            old_bucket, slot, new_bucket, new_bucket_slot++);
-                    } else {
-                        // Check that we don't want to move the new key
-                        assert(
-                            (bucket_i == old_ihash && new_ihash == old_ihash) ||
-                            (bucket_i == old_ahash && new_ahash == old_ahash));
-                    }
-                }
-            }
-            // Now we can unlock the lock, because all the buckets corresponding
-            // to it have been unlocked
-            locks_[start_lock_ind].unlock();
-        }
-    }
-
-    // cuckoo_fast_double will double the size of the table by taking advantage
-    // of the properties of index_hash and alt_index.
-    cuckoo_status cuckoo_fast_double(size_t current_hp) {
-        size_t new_hp = current_hp + 1;
-        size_t mhp = maximum_hashpower();
-        if (mhp != NO_MAXIMUM_HASHPOWER && new_hp > mhp) {
-            throw libcuckoo_maximum_hashpower_exceeded(new_hp);
-        }
-
-        std::lock_guard<expansion_lock_t> l(expansion_lock_);
-        if (get_hashpower() != current_hp) {
-            // Most likely another expansion ran before this one could grab the
-            // locks
-            LIBCUCKOO_DBG("another expansion is on-going\n");
-            return failure_under_expansion;
-        }
-
-        locks_.allocate(std::min(locks_t::size(), hashsize(new_hp)));
-        auto unlocker = snapshot_and_lock_all();
-        buckets_.resize(buckets_.size() * 2);
-        set_hashpower(new_hp);
-
-        // We gradually unlock the new table, by processing each of the buckets
-        // corresponding to each lock we took. For each slot in an old bucket,
-        // we either leave it in the old bucket, or move it to the corresponding
-        // new bucket. After we're done with the bucket, we release the lock on
-        // it and the new bucket, letting other threads using the new map
-        // gradually. We only unlock the locks being used by the old table,
-        // because unlocking new locks would enable operations on the table
-        // before we want them.
-        const size_t locks_to_move = std::min(locks_t::size(),
-                                              hashsize(current_hp));
-        parallel_exec(0, locks_to_move, kNumCores(),
-                      [this, current_hp, new_hp](size_t start, size_t end) {
-                          move_buckets(current_hp, new_hp, start, end);
-                      });
-        parallel_exec(locks_to_move, locks_.allocated_size(), kNumCores(),
-                      [this](size_t i, size_t end) {
-                          for (; i < end; ++i) {
-                              locks_[i].unlock();
-                          }
-                      });
-        // Since we've unlocked the buckets ourselves, we don't need the
-        // unlocker to do it for us.
-        unlocker.deactivate();
-        return ok;
-    }
-
-    // insert_into_table is a helper function used by cuckoo_expand_simple to
-    // fill up the new table. It moves data out of the original table into the
-    // new one.
-    static void insert_into_table(
-        cuckoohash_map<Key, T, Hash, Pred, Alloc, slot_per_bucket>& new_map,
-        buckets_t& buckets, size_t i, size_t end) {
-        for (; i < end; ++i) {
-            for (size_t j = 0; j < slot_per_bucket; ++j) {
-                if (buckets[i].occupied(j)) {
-                    storage_value_type& kvpair = buckets[i].storage_kvpair(j);
-                    new_map.insert(
-                        std::move(kvpair.first),
-                        std::move(kvpair.second));
-                }
-            }
-        }
->>>>>>> be7c3994
-    }
-
-    //! end returns an iterator to the end of the table
-    iterator end() {
-      check_table();
-      const auto end_pos = const_iterator::end_pos(buckets_.get());
-      return iterator(buckets_.get(), has_table_lock_,
-                      end_pos.first, end_pos.second);
-    }
-
-    //! end returns a const_iterator to the end of the table
-    const_iterator end() const {
-      check_table();
-      const auto end_pos = const_iterator::end_pos(buckets_.get());
-      return const_iterator(buckets_.get(), has_table_lock_,
-                            end_pos.first, end_pos.second);
-    }
-
-    //! cend returns a const_iterator to the end of the table
-    const_iterator cend() const {
-      return end();
-    }
-
-  private:
-    // Throws an exception if the locked_table has been invalidated because
-    // it lost ownership of the table info.
-    void check_table() const {
-      if (!has_table_lock()) {
-        throw std::runtime_error(
-          "locked_table lost ownership of table");
-      }
-    }
-
-    friend class cuckoohash_map<Key, T, Hash, Pred, Alloc, SLOT_PER_BUCKET>;
-  };
-
-  //! lock_table construct a \ref locked_table object that owns all the locks
-  //! in the table. This can be used to iterate through the table.
-  locked_table lock_table() {
-    return locked_table(*this);
-  }
-
-  // This class is a friend for unit testing
-  friend class UnitTestInternalAccess;
-
-  // Member variables
-private:
-<<<<<<< HEAD
-  // 2**hashpower is the number of buckets. This cannot be changed unless all
-  // the locks are taken on the table. Since it is still read and written by
-  // multiple threads not necessarily synchronized by a lock, we keep it
-  // atomic
-  std::atomic<size_t> hashpower_;
-
-  // vector of buckets. The size or memory location of the buckets cannot be
-  // changed unless al the locks are taken on the table. Thus, it is only safe
-  // to access the buckets_ vector when you have at least one lock held.
-  buckets_t buckets_;
-
-  // array of locks. marked mutable, so that const methods can take locks.
-  // Even though it's a vector, it should not ever change in size after the
-  // initial allocation.
-  mutable locks_t locks_;
-
-  // per-core counters for the number of inserts and deletes
-  std::vector<
-    cacheint, typename allocator_type::template rebind<cacheint>::other>
-=======
-    // 2**hashpower is the number of buckets. This cannot be changed unless all
-    // the locks are taken on the table. Since it is still read and written by
-    // multiple threads not necessarily synchronized by a lock, we keep it
-    // atomic
-    std::atomic<size_t> hashpower_;
-
-    // vector of buckets. The size or memory location of the buckets cannot be
-    // changed unless al the locks are taken on the table. Thus, it is only safe
-    // to access the buckets_ vector when you have at least one lock held.
-    buckets_t buckets_;
-
-    // array of locks. marked mutable, so that const methods can take locks.
-    // Even though it's a vector, it should not ever change in size after the
-    // initial allocation.
-    mutable locks_t locks_;
-
-    // a lock to synchronize expansions
-    expansion_lock_t expansion_lock_;
-
-    // per-core counters for the number of inserts and deletes
-    std::vector<
-        cacheint, typename allocator_type::template rebind<cacheint>::other>
->>>>>>> be7c3994
-    num_inserts_, num_deletes_;
-
-  // stores the minimum load factor allowed for automatic expansions. Whenever
-  // an automatic expansion is triggered (during an insertion where cuckoo
-  // hashing fails, for example), we check the load factor against this
-  // double, and throw an exception if it's lower than this value. It can be
-  // used to signal when the hash function is bad or the input adversarial.
-  std::atomic<double> minimum_load_factor_;
-
-  // stores the maximum hashpower allowed for any expansions. If set to
-  // NO_MAXIMUM_HASHPOWER, this limit will be disregarded.
-  std::atomic<size_t> maximum_hashpower_;
-};
-
-#endif // _CUCKOOHASH_MAP_HH
+                if (std::make_pair(index_, slot_) != end_pos(buckets) &&
+                    !buckets[index_].occupied(slot_)) {
+                    operator++();
+                }
+            }
+
+            // Throws an exception if the iterator has been invalidated because
+            // the locked_table lost ownership of the table info.
+            void check_iterator() const {
+                if (!(*has_table_lock_)) {
+                    throw std::runtime_error("Iterator has been invalidated");
+                }
+            }
+
+            friend class cuckoohash_map<Key, T, Hash, Pred,
+                                        Alloc, SLOT_PER_BUCKET>;
+        };
+
+    public:
+        typedef templated_iterator<true> const_iterator;
+        typedef templated_iterator<false> iterator;
+
+        //! begin returns an iterator to the beginning of the table
+        iterator begin() {
+            check_table();
+            return iterator(buckets_.get(), has_table_lock_, 0, 0);
+        }
+
+        //! begin returns a const_iterator to the beginning of the table
+        const_iterator begin() const {
+            check_table();
+            return const_iterator(buckets_.get(), has_table_lock_, 0, 0);
+        }
+
+        //! cbegin returns a const_iterator to the beginning of the table
+        const_iterator cbegin() const {
+            return begin();
+        }
+
+        //! end returns an iterator to the end of the table
+        iterator end() {
+            check_table();
+            const auto end_pos = const_iterator::end_pos(buckets_.get());
+            return iterator(buckets_.get(), has_table_lock_,
+                            end_pos.first, end_pos.second);
+        }
+
+        //! end returns a const_iterator to the end of the table
+        const_iterator end() const {
+            check_table();
+            const auto end_pos = const_iterator::end_pos(buckets_.get());
+            return const_iterator(buckets_.get(), has_table_lock_,
+                                  end_pos.first, end_pos.second);
+        }
+
+        //! cend returns a const_iterator to the end of the table
+        const_iterator cend() const {
+            return end();
+        }
+
+    private:
+        // Throws an exception if the locked_table has been invalidated because
+        // it lost ownership of the table info.
+        void check_table() const {
+            if (!has_table_lock()) {
+                throw std::runtime_error(
+                    "locked_table lost ownership of table");
+            }
+        }
+
+        friend class cuckoohash_map<Key, T, Hash, Pred, Alloc, SLOT_PER_BUCKET>;
+    };
+
+    //! lock_table construct a \ref locked_table object that owns all the locks
+    //! in the table. This can be used to iterate through the table.
+    locked_table lock_table() {
+        return locked_table(*this);
+    }
+
+    // This class is a friend for unit testing
+    friend class UnitTestInternalAccess;
+
+    // Member variables
+private:
+    // 2**hashpower is the number of buckets. This cannot be changed unless all
+    // the locks are taken on the table. Since it is still read and written by
+    // multiple threads not necessarily synchronized by a lock, we keep it
+    // atomic
+    std::atomic<size_t> hashpower_;
+
+    // vector of buckets. The size or memory location of the buckets cannot be
+    // changed unless al the locks are taken on the table. Thus, it is only safe
+    // to access the buckets_ vector when you have at least one lock held.
+    buckets_t buckets_;
+
+    // array of locks. marked mutable, so that const methods can take locks.
+    // Even though it's a vector, it should not ever change in size after the
+    // initial allocation.
+    mutable locks_t locks_;
+
+    // a lock to synchronize expansions
+    expansion_lock_t expansion_lock_;
+
+    // per-core counters for the number of inserts and deletes
+    std::vector<
+        cacheint, typename allocator_type::template rebind<cacheint>::other>
+    num_inserts_, num_deletes_;
+
+    // stores the minimum load factor allowed for automatic expansions. Whenever
+    // an automatic expansion is triggered (during an insertion where cuckoo
+    // hashing fails, for example), we check the load factor against this
+    // double, and throw an exception if it's lower than this value. It can be
+    // used to signal when the hash function is bad or the input adversarial.
+    std::atomic<double> minimum_load_factor_;
+
+    // stores the maximum hashpower allowed for any expansions. If set to
+    // NO_MAXIMUM_HASHPOWER, this limit will be disregarded.
+    std::atomic<size_t> maximum_hashpower_;
+};
+
+#endif // _CUCKOOHASH_MAP_HH