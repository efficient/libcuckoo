/** \file */

#ifndef _CUCKOOHASH_MAP_HH
#define _CUCKOOHASH_MAP_HH

#include <algorithm>
#include <array>
#include <atomic>
#include <bitset>
#include <cassert>
#include <chrono>
#include <cmath>
#include <cstdint>
#include <cstdlib>
#include <cstring>
#include <functional>
#include <iterator>
#include <limits>
#include <list>
#include <memory>
#include <mutex>
#include <stdexcept>
#include <thread>
#include <tuple>
#include <type_traits>
<<<<<<< HEAD
#ifndef _WIN32
#include <unistd.h>
#endif
#include <utility>
#include <vector>
#include <iostream>
=======
#include <unistd.h>
#include <utility>
#include <vector>
>>>>>>> 242b4549

#include "cuckoohash_config.hh"
#include "cuckoohash_util.hh"
#include "lazy_array.hh"
#include "default_hasher.hh"

//! cuckoohash_map is the hash table class.
template < class Key,
           class T,
           class Hash = DefaultHasher<Key>,
           class Pred = std::equal_to<Key>,
           class Alloc = std::allocator<std::pair<const Key, T>>,
           size_t SLOT_PER_BUCKET = DEFAULT_SLOT_PER_BUCKET
           >
class cuckoohash_map {
public:
    //! key_type is the type of keys.
    typedef Key                     key_type;
    //! value_type is the type of key-value pairs.
    typedef std::pair<const Key, T> value_type;
    //! mapped_type is the type of values.
    typedef T                       mapped_type;
    //! hasher is the type of the hash function.
    typedef Hash                    hasher;
    //! key_equal is the type of the equality predicate.
    typedef Pred                    key_equal;
    //! allocator_type is the type of the allocator
    typedef Alloc                   allocator_type;

    //! slot_per_bucket is the number of items each bucket in the table can hold
    static const size_t slot_per_bucket = SLOT_PER_BUCKET;

    //! For any update operations, the callable passed in must be convertible to
    //! the following type
    typedef std::function<void(mapped_type&)> updater_type;

    //! Class returned by operator[] which wraps an entry in the hash table.
    //! Note that this reference type behave somewhat differently from an STL
    //! map reference. Most importantly, running this operator will not insert a
    //! default key-value pair into the map if the given key is not already in
    //! the map.
    class reference {
        // Note that this implementation here is not exactly STL compliant. To
        // maintain performance and avoid hitting the hash table too many times,
        // The reference object is *lazy*. In other words,
        //
        //  - operator[] does not actually perform an insert. It returns a
        //    reference object pointing to the requested key.
        //  - On table[i] = val // reference::operator=(mapped_type)
        //    an update / insert is called
        //  - On table[i] = table[j] // reference::operator=(const reference&)
        //    an update / insert is called with the value of table[j]
        //  - On val = table[i] // operator mapped_type()
        //    a find is called
        //  - On table[i] (i.e. no operation performed)
        //    the destructor is called immediately (reference::~reference())
        //    and nothing happens.
    public:
        //! Delete the default constructor, which should never be used
        reference() = delete;

        //! Casting to \p mapped_type runs a find for the stored key. If the
        //! find fails, it will thrown an exception.
        operator mapped_type() const {
            return owner_.find(key_);
        }

        //! The assignment operator will first try to update the value at the
        //! reference's key. If the key isn't in the table, it will insert the
        //! key with \p val.
        reference& operator=(const mapped_type& val) {
            owner_.upsert(
                key_, [&val](mapped_type& v) { v = val; }, val);
            return *this;
        }

        //! The copy assignment operator doesn't actually copy the passed-in
        //! reference. Instead, it has the same behavior as operator=(const
        //! mapped_type& val).
        reference& operator=(const reference& ref) {
<<<<<<< HEAD
      *this = (mapped_type)ref;
=======
            *this = (mapped_type) ref;
>>>>>>> 242b4549
            return *this;
        }

    private:
        // private constructor which initializes the owner and key
        reference(
            cuckoohash_map<Key, T, Hash, Pred, Alloc, slot_per_bucket>& owner,
            const key_type& key) : owner_(owner), key_(key) {}

        // reference to the hash map instance
        cuckoohash_map<Key, T, Hash, Pred, Alloc, slot_per_bucket>& owner_;
        // the referenced key
        const key_type& key_;

        // cuckoohash_map needs to call the private constructor
        friend class cuckoohash_map<Key, T, Hash, Pred, Alloc, slot_per_bucket>;
    };

    typedef const mapped_type const_reference;

    typedef char partial_t;

private:
    // Constants used internally

    // true if the key is small and simple, which means using partial keys for
    // lookup would probably slow us down
    static const bool is_simple =
        std::is_pod<key_type>::value && sizeof(key_type) <= 8;

    // We enable certain methods only if the mapped_type is copy-assignable
    static const bool value_copy_assignable = std::is_copy_assignable<
        mapped_type>::value;

    // number of locks in the locks array
    static const size_t kNumLocks = 1 << 16;

    // number of cores on the machine
    static size_t kNumCores() {
<<<<<<< HEAD
    static size_t cores = std::thread::hardware_concurrency();
=======
        static size_t cores = std::thread::hardware_concurrency() == 0 ?
            sysconf(_SC_NPROCESSORS_ONLN) : std::thread::hardware_concurrency();
>>>>>>> 242b4549
        return cores;
    }

    // A fast, lightweight spinlock
    class spinlock {
        std::atomic_flag lock_;
    public:
        spinlock() {
            lock_.clear();
        }

        inline void lock() {
            while (lock_.test_and_set(std::memory_order_acquire));
        }

        inline void unlock() {
            lock_.clear(std::memory_order_release);
        }

        inline bool try_lock() {
            return !lock_.test_and_set(std::memory_order_acquire);
        }
<<<<<<< HEAD
  };
=======

    } __attribute__((aligned(64)));
>>>>>>> 242b4549

    typedef enum {
        ok,
        failure,
        failure_key_not_found,
        failure_key_duplicated,
        failure_table_full,
        failure_under_expansion,
    } cuckoo_status;

    // The Bucket type holds slot_per_bucket partial keys, key-value pairs, and
    // a occupied bitset, which indicates whether the slot at the given bit
    // index is in the table or not. It uses aligned_storage arrays to store the
    // keys and values to allow constructing and destroying key-value pairs in
    // place. Internally, the values are stored without the const qualifier in
    // the key, to enable modifying bucket memory.
    typedef std::pair<Key, T> storage_value_type;
    class Bucket {
    private:
        std::array<partial_t, slot_per_bucket> partials_;
        std::bitset<slot_per_bucket> occupied_;
        std::array<typename std::aligned_storage<
                       sizeof(storage_value_type),
                       alignof(storage_value_type)>::type,
                   slot_per_bucket> kvpairs_;

    public:
        const partial_t& partial(size_t ind) const {
            return partials_[ind];
        }

        partial_t& partial(size_t ind) {
            return partials_[ind];
        }

        const value_type& kvpair(size_t ind) const {
            return *static_cast<const value_type*>(
                static_cast<const void*>(&kvpairs_[ind]));
        }

        value_type& kvpair(size_t ind) {
            return *static_cast<value_type*>(
                static_cast<void*>(&kvpairs_[ind]));
        }

        storage_value_type& storage_kvpair(size_t ind) {
            return *static_cast<storage_value_type*>(
                static_cast<void*>(&kvpairs_[ind]));
        }

        bool occupied(size_t ind) const {
            return occupied_[ind];
        }

        const key_type& key(size_t ind) const {
            return kvpair(ind).first;
        }

        const mapped_type& val(size_t ind) const {
            return kvpair(ind).second;
        }

        mapped_type& val(size_t ind) {
            return kvpair(ind).second;
        }

        template <class... Args>
        void setKV(size_t ind, Args&&... args) {
            static allocator_type pair_allocator;
            occupied_[ind] = true;
            pair_allocator.construct(&storage_kvpair(ind),
                                     std::forward<Args>(args)...);
        }

        void eraseKV(size_t ind) {
            occupied_[ind] = false;
            (&kvpair(ind))->~value_type();
        }

        void clear() {
            for (size_t i = 0; i < slot_per_bucket; ++i) {
                if (occupied(i)) {
                    eraseKV(i);
                }
            }
        }

<<<<<<< HEAD
        ~Bucket() {
            clear();
        }

=======
>>>>>>> 242b4549
        // Moves the item in b1[slot1] into b2[slot2] without copying
        static void move_to_bucket(
            Bucket& b1, size_t slot1,
            Bucket& b2, size_t slot2) {
            assert(b1.occupied(slot1));
            assert(!b2.occupied(slot2));
            b2.setKV(slot2, std::move(b1.storage_kvpair(slot1)));
            b2.partial(slot2) = b1.partial(slot1);
            b1.occupied_.reset(slot1);
            b2.occupied_.set(slot2);
        }
    };

    // The type of the buckets container
    typedef std::vector<
        Bucket, typename allocator_type::template rebind<Bucket>::other>
    buckets_t;

    // The type of the locks container
    static_assert(LOCK_ARRAY_GRANULARITY >= 0 && LOCK_ARRAY_GRANULARITY <= 16,
                  "LOCK_ARRAY_GRANULARITY constant must be between 0 and 16,"
                  " inclusive");
    typedef lazy_array<
        16 - LOCK_ARRAY_GRANULARITY, LOCK_ARRAY_GRANULARITY,
        spinlock,
        typename allocator_type::template rebind<spinlock>::other> locks_t;

    // The type of the expansion lock
    typedef std::mutex expansion_lock_t;

    // cacheint is a cache-aligned atomic integer type.
    struct cacheint {
        std::atomic<size_t> num;
<<<<<<< HEAD
    cacheint() : num(0) {}
    cacheint(size_t x) : num(x) {}
    cacheint(const cacheint& x) : num(x.num.load()) {}
    cacheint(cacheint&& x) : num(x.num.load()) {}
=======
        cacheint(): num(0) {}
        cacheint(size_t x): num(x) {}
        cacheint(const cacheint& x): num(x.num.load()) {}
        cacheint(cacheint&& x): num(x.num.load()) {}
>>>>>>> 242b4549
        cacheint& operator=(const cacheint& x) {
            num = x.num.load();
            return *this;
        }
        cacheint& operator=(const cacheint&& x) {
            num = x.num.load();
            return *this;
        }
<<<<<<< HEAD
  };
=======
    } __attribute__((aligned(64)));
>>>>>>> 242b4549

    // Helper methods to read and write hashpower_ with the correct memory
    // barriers
    size_t get_hashpower() const {
        return hashpower_.load(std::memory_order_acquire);
    }

    void set_hashpower(size_t val) {
        hashpower_.store(val, std::memory_order_release);
    }

    // get_counterid returns the counterid for the current thread.
    static inline int get_counterid() {
        // counterid stores the per-thread counter index of each thread. Each
        // counter value corresponds to a core on the machine.
<<<<<<< HEAD
    static  int counterid = -1;
=======
        static __thread int counterid = -1;
>>>>>>> 242b4549

        if (counterid < 0) {
            counterid = rand() % kNumCores();
        }
        return counterid;
    }

    // reserve_calc takes in a parameter specifying a certain number of slots
    // for a table and returns the smallest hashpower that will hold n elements.
<<<<<<< HEAD
    static size_t reserve_calc(size_t n) {
        double nhd = ceil(log2((double)n / (double)slot_per_bucket));
    size_t new_hp = (size_t)(nhd <= 0 ? 1.0 : nhd);
        assert(n <= hashsize(new_hp) * slot_per_bucket);
        return new_hp;
    }

    // hashfn returns an instance of the hash function
    static hasher hashfn() {
        static hasher hash;
        return hash;
    }

    // eqfn returns an instance of the equality predicate
    static key_equal eqfn() {
        static key_equal eq;
        return eq;
=======
    static size_t reserve_calc(const size_t n) {
        size_t buckets = (n + slot_per_bucket - 1) / slot_per_bucket;
        size_t blog2;
        if (buckets <= 1) {
            blog2 = 1;
        } else {
            blog2 = 0;
            for (size_t bcounter = buckets; bcounter > 1; bcounter >>= 1) {
                ++blog2;
            }
            if (hashsize(blog2) < buckets) {
                ++blog2;
            }
        }
        assert(n <= hashsize(blog2) * slot_per_bucket);
        return blog2;
>>>>>>> 242b4549
    }

public:
    /**
     * Creates a new cuckohash_map instance
     *
     * @param n the number of elements to reserve space for initially
     * @param mlf the minimum load factor required that the
     * table allows for automatic expansion.
     * @param mhp the maximum hashpower that the table can take on (pass in 0
     * for no limit)
     * @throw std::invalid_argument if the given minimum load factor is invalid,
     * or if the initial space exceeds the maximum hashpower
     */
    cuckoohash_map(size_t n = DEFAULT_SIZE,
                   double mlf = DEFAULT_MINIMUM_LOAD_FACTOR,
<<<<<<< HEAD
                   size_t mhp = NO_MAXIMUM_HASHPOWER) {
=======
                   size_t mhp = NO_MAXIMUM_HASHPOWER,
                   const hasher& hf = hasher(),
                   const key_equal eql = key_equal())
        : hash_fn(hf), eq_fn(eql) {
>>>>>>> 242b4549
        minimum_load_factor(mlf);
        maximum_hashpower(mhp);
        size_t hp = reserve_calc(n);
        if (mhp != NO_MAXIMUM_HASHPOWER && hp > mhp) {
            throw std::invalid_argument(
                "hashpower for initial size " + std::to_string(hp) +
                " is greater than the maximum hashpower");
        }
        set_hashpower(hp);
        buckets_.resize(hashsize(hp));
        locks_.allocate(std::min(locks_t::size(), hashsize(hp)));
        num_inserts_.resize(kNumCores(), 0);
        num_deletes_.resize(kNumCores(), 0);
    }

<<<<<<< HEAD
=======
    ~cuckoohash_map() {
        cuckoo_clear();
    }

>>>>>>> 242b4549
    //! clear removes all the elements in the hash table, calling their
    //! destructors.
    void clear() noexcept {
        auto unlocker = snapshot_and_lock_all();
        cuckoo_clear();
    }

    //! size returns the number of items currently in the hash table. Since it
    //! doesn't lock the table, elements can be inserted during the computation,
    //! so the result may not necessarily be exact.
    size_t size() const noexcept {
        return cuckoo_size();
    }

    //! empty returns true if the table is empty.
    bool empty() const noexcept {
        return size() == 0;
    }

    //! hashpower returns the hashpower of the table, which is
    //! log<SUB>2</SUB>(the number of buckets).
    size_t hashpower() const noexcept {
        return get_hashpower();
    }

    //! bucket_count returns the number of buckets in the table.
    size_t bucket_count() const noexcept {
        return hashsize(get_hashpower());
    }

    //! load_factor returns the ratio of the number of items in the table to the
    //! total number of available slots in the table.
    double load_factor() const noexcept {
        return cuckoo_loadfactor(get_hashpower());
    }

    /**
     * Sets the minimum load factor allowed for automatic expansions. If an
     * expansion is needed when the load factor of the table is lower than this
     * threshold, the libcuckoo_load_factor_too_low exception is thrown.
     *
     * @param mlf the load factor to set the minimum to
     * @throw std::invalid_argument if the given load factor is less than 0.0
     * or greater than 1.0
     */
    void minimum_load_factor(const double mlf) {
        if (mlf < 0.0) {
            throw std::invalid_argument(
                "load factor " + std::to_string(mlf) + " cannot be "
                " less than 0");
        } else if (mlf > 1.0) {
            throw std::invalid_argument(
                "load factor " + std::to_string(mlf) + " cannot be "
                " greater than 1");
        }
        minimum_load_factor_.store(mlf, std::memory_order_release);
    }

    /**
     * @return the minimum load factor of the table
     */
    double minimum_load_factor() noexcept {
        return minimum_load_factor_.load(std::memory_order_acquire);
    }

    /**
     * Sets the maximum hashpower the table can be. If set to \ref
     * NO_MAXIMUM_HASHPOWER, there will be no limit on the hashpower.
     *
     * @param mhp the hashpower to set the maximum to
     */
    void maximum_hashpower(size_t mhp) noexcept {
        maximum_hashpower_.store(mhp, std::memory_order_release);
    }

    /**
     * @return the maximum hashpower of the table
     */
    size_t maximum_hashpower() noexcept {
        return maximum_hashpower_.load(std::memory_order_acquire);
    }

    //! find searches through the table for \p key, and stores the associated
    //! value it finds in \p val. must be copy assignable.
    bool find(const key_type& key, mapped_type& val) const {
        size_t hv = hashed_key(key);
        auto b = snapshot_and_lock_two(hv);
        const cuckoo_status st = cuckoo_find(key, val, hv, b.i[0], b.i[1]);
        return (st == ok);
    }

    //! This version of find does the same thing as the two-argument version,
    //! except it returns the value it finds, throwing an \p std::out_of_range
    //! exception if the key isn't in the table.
    mapped_type find(const key_type& key) const {
        mapped_type val;
        bool done = find(key, val);
        if (done) {
            return val;
        } else {
            throw std::out_of_range("key not found in table");
        }
    }

    //! contains searches through the table for \p key, and returns true if it
    //! finds it in the table, and false otherwise.
    bool contains(const key_type& key) const {
        size_t hv = hashed_key(key);
        auto b = snapshot_and_lock_two(hv);
        const bool result = cuckoo_contains(key, hv, b.i[0], b.i[1]);
        return result;
    }

    /**
     * Puts the given key-value pair into the table. If the key cannot be placed
     * in the table, it may be automatically expanded to fit more items.
     *
     * @param key the key to insert into the table
     * @param val the value to insert
     * @return true if the insertion succeeded, false if there was a duplicate
     * key
     * @throw libcuckoo_load_factor_too_low if the load factor is below the
     * minimum_load_factor threshold, if expansion is required
     * @throw libcuckoo_maximum_hashpower_exceeded if expansion is required
     * beyond the maximum hash power, if one was set
     */
    template <typename K, typename... Args>
    bool insert(K&& key, Args&&... val) {
        return cuckoo_insert_loop(hashed_key(key), std::forward<K>(key),
                                  std::forward<Args>(val)...);
    }

    //! erase removes \p key and it's associated value from the table, calling
    //! their destructors. If \p key is not there, it returns false, otherwise
    //! it returns true.
    bool erase(const key_type& key) {
        size_t hv = hashed_key(key);
        auto b = snapshot_and_lock_two(hv);
        const cuckoo_status st = cuckoo_delete(key, hv, b.i[0], b.i[1]);
        return (st == ok);
    }

    //! update changes the value associated with \p key to \p val. If \p key is
    //! not there, it returns false, otherwise it returns true.
    template <typename V>
    bool update(const key_type& key, V&& val) {
        size_t hv = hashed_key(key);
        auto b = snapshot_and_lock_two(hv);
        const cuckoo_status st = cuckoo_update(hv, b.i[0], b.i[1],
                                               key, std::forward<V>(val));
        return (st == ok);
    }

    //! update_fn changes the value associated with \p key with the function \p
    //! fn. \p fn will be passed one argument of type \p mapped_type& and can
    //! modify the argument as desired, returning nothing. If \p key is not
    //! there, it returns false, otherwise it returns true.
    template <typename Updater>
    typename std::enable_if<
        std::is_convertible<Updater, updater_type>::value,
        bool>::type update_fn(const key_type& key, Updater fn) {
        size_t hv = hashed_key(key);
        auto b = snapshot_and_lock_two(hv);
        const cuckoo_status st = cuckoo_update_fn(key, fn, hv, b.i[0], b.i[1]);
        return (st == ok);
    }

    //! upsert is a combination of update_fn and insert. It first tries updating
    //! the value associated with \p key using \p fn. If \p key is not in the
    //! table, then it runs an insert with \p key and \p val. It will always
    //! succeed, since if the update fails and the insert finds the key already
    //! inserted, it can retry the update.
    template <typename Updater, typename K, typename... Args>
    typename std::enable_if<
        std::is_convertible<Updater, updater_type>::value,
        void>::type upsert(K&& key, Updater fn, Args&&... val) {
        size_t hv = hashed_key(key);
        cuckoo_status st;
        do {
            auto b = snapshot_and_lock_two(hv);
            size_t hp = get_hashpower();
            st = cuckoo_update_fn(key, fn, hv, b.i[0], b.i[1]);
            if (st == ok) {
                break;
            }

            // We run an insert, since the update failed. Since we already have
            // the locks, we don't run cuckoo_insert_loop immediately, to avoid
            // releasing and re-grabbing the locks. Recall, that the locks will
            // be released at the end of this call to cuckoo_insert.
            st = cuckoo_insert(hv, std::move(b), std::forward<K>(key),
                               std::forward<Args>(val)...);
            if (st == failure_table_full) {
                cuckoo_fast_double(hp);
                // Retry until the insert doesn't fail due to expansion.
                if (cuckoo_insert_loop(hv, std::forward<K>(key),
                                       std::forward<Args>(val)...)) {
                    break;
                }
                // The only valid reason for failure is a duplicate key. In this
                // case, we retry the entire upsert operation.
            }
        } while (st != ok);
    }

    /**
     * Resizes the table to the given hashpower. If this hashpower is not larger
     * than the current hashpower, then it decreases the hashpower to the
     * maximum of the specified value and the smallest hashpower that can hold
     * all the elements currently in the table.
     *
     * @param n the hashpower to set for the table
     * @return true if the table changed size, false otherwise
     * @throw libcuckoo_maximum_hashpower_exceeded if the specified hashpower is
     * greater than the maximum, if one was set
     */
    bool rehash(size_t n) {
        size_t hp = get_hashpower();
        if (n == hp) {
            return false;
        }
        return cuckoo_expand_simple(n, n > hp) == ok;
    }

    /**
     * Reserve enough space in the table for the given number of elements. If
     * the table can already hold that many elements, the function will shrink
     * the table to the smallest hashpower that can hold the maximum of the
     * specified amount and the current table size.
     *
     * @param n the number of elements to reserve space for
     * @return true if the size of the table changed, false otherwise
     * @throw libcuckoo_maximum_hashpower_exceeded if the specified hashpower is
     * greater than the maximum, if one was set
     */
    bool reserve(size_t n) {
        size_t hp = get_hashpower();
        size_t new_hp = reserve_calc(n);
        if (new_hp == hp) {
            return false;
        }
        return cuckoo_expand_simple(new_hp, new_hp > hp) == ok;
    }

    //! hash_function returns the hash function object used by the table.
    hasher hash_function() const noexcept {
<<<<<<< HEAD
        return hashfn();
=======
        return hash_fn;
>>>>>>> 242b4549
    }

    //! key_eq returns the equality predicate object used by the table.
    key_equal key_eq() const noexcept {
<<<<<<< HEAD
        return eqfn();
=======
        return eq_fn;
>>>>>>> 242b4549
    }

    //! Returns a \ref reference to the mapped value stored at the given key.
    //! Note that the reference behaves somewhat differently from an STL map
    //! reference (see the \ref reference documentation for details).
    reference operator[](const key_type& key) {
        return (reference(*this, key));
    }

    //! Returns a \ref const_reference to the mapped value stored at the given
    //! key. This is equivalent to running the overloaded \ref find function
    //! with no value parameter.
    const_reference operator[](const key_type& key) const {
        return find(key);
    }

private:

    template <size_t N>
    struct BucketContainer {
        static_assert(N >= 1 && N <= 3, "BucketContainer should only be used"
                      " for between 1 and 3 locks");
        const cuckoohash_map* map;
        std::array<size_t, N> i;

        BucketContainer() : map(nullptr) {}

        template <typename... Args>
        BucketContainer(const cuckoohash_map* _map, Args&&... inds)
<<<<<<< HEAD
      : map(_map), i{ {inds...} } {}
=======
            : map(_map), i{{inds...}} {}
>>>>>>> 242b4549

        BucketContainer(const cuckoohash_map* _map, std::array<size_t, N> _i)
            : map(_map), i(_i) {}

        BucketContainer(const BucketContainer&) = delete;
        BucketContainer& operator=(const BucketContainer&) = delete;

        // Moving will not invalidate the bucket bucket indices
        BucketContainer(BucketContainer&& bp) {
            *this = std::move(bp);
        }

        BucketContainer& operator=(BucketContainer&& bp) {
            map = bp.map;
            i = bp.i;
            bp.map = nullptr;
            return *this;
        }

        void release() {
            this->~BucketContainer();
            map = nullptr;
        }

        bool is_active() const {
            return map != nullptr;
        }

        ~BucketContainer() {
            if (map) {
                unlock(i);
            }
        }

    private:
        // unlocks the given bucket index.
        void unlock(std::array<size_t, 1> inds) const {
            map->locks_[lock_ind(inds[0])].unlock();
        }

        // unlocks both of the given bucket indexes, or only one if they are
        // equal. Order doesn't matter here.
        void unlock(std::array<size_t, 2> inds) const {
            const size_t l0 = lock_ind(inds[0]);
            const size_t l1 = lock_ind(inds[1]);
            map->locks_[l0].unlock();
            if (l0 != l1) {
                map->locks_[l1].unlock();
            }
        }

        // unlocks the three given buckets
        void unlock(std::array<size_t, 3> inds) const {
            const size_t l0 = lock_ind(inds[0]);
            const size_t l1 = lock_ind(inds[1]);
            const size_t l2 = lock_ind(inds[2]);
            map->locks_[l0].unlock();
            if (l1 != l0) {
                map->locks_[l1].unlock();
            }
            if (l2 != l0 && l2 != l1) {
                map->locks_[l2].unlock();
            }
        }
    };

    typedef BucketContainer<1> OneBucket;
    typedef BucketContainer<2> TwoBuckets;
    typedef BucketContainer<3> ThreeBuckets;

    // This exception is thrown whenever we try to lock a bucket, but the
    // hashpower is not what was expected
    class hashpower_changed {};

    // After taking a lock on the table for the given bucket, this function will
    // check the hashpower to make sure it is the same as what it was before the
    // lock was taken. If it isn't unlock the bucket and throw a
    // hashpower_changed exception.
    inline void check_hashpower(const size_t hp, const size_t lock) const {
        if (get_hashpower() != hp) {
            locks_[lock].unlock();
            LIBCUCKOO_DBG("hashpower changed\n");
            throw hashpower_changed();
        }
    }

    // locks the given bucket index.
    //
    // throws hashpower_changed if it changed after taking the lock.
    inline OneBucket lock_one(const size_t hp, const size_t i) const {
        const size_t l = lock_ind(i);
        locks_[l].lock();
        check_hashpower(hp, l);
<<<<<<< HEAD
    return OneBucket{ this, i };
=======
        return OneBucket{this, i};
>>>>>>> 242b4549
    }

    // locks the two bucket indexes, always locking the earlier index first to
    // avoid deadlock. If the two indexes are the same, it just locks one.
    //
    // throws hashpower_changed if it changed after taking the lock.
    TwoBuckets lock_two(const size_t hp, const size_t i1,
                        const size_t i2) const {
        size_t l1 = lock_ind(i1);
        size_t l2 = lock_ind(i2);
        if (l2 < l1) {
            std::swap(l1, l2);
        }
        locks_[l1].lock();
        check_hashpower(hp, l1);
        if (l2 != l1) {
            locks_[l2].lock();
        }
<<<<<<< HEAD
    return TwoBuckets{ this, i1, i2 };
=======
        return TwoBuckets{this, i1, i2};
>>>>>>> 242b4549
    }

    // lock_two_one locks the three bucket indexes in numerical order, returning
    // the containers as a two (i1 and i2) and a one (i3). The one will not be
    // active if i3 shares a lock index with i1 or i2.
    //
    // throws hashpower_changed if it changed after taking the lock.
    std::pair<TwoBuckets, OneBucket>
    lock_three(const size_t hp, const size_t i1,
               const size_t i2, const size_t i3) const {
<<<<<<< HEAD
    std::array<size_t, 3> l{ {
            lock_ind(i1), lock_ind(i2), lock_ind(i3)} };
=======
        std::array<size_t, 3> l{{
                lock_ind(i1), lock_ind(i2), lock_ind(i3)}};
>>>>>>> 242b4549
        std::sort(l.begin(), l.end());
        locks_[l[0]].lock();
        check_hashpower(hp, l[0]);
        if (l[1] != l[0]) {
            locks_[l[1]].lock();
        }
        if (l[2] != l[1]) {
            locks_[l[2]].lock();
        }
        return std::make_pair(
<<<<<<< HEAD
      TwoBuckets{ this, i1, i2 },
            OneBucket{
                (lock_ind(i3) == lock_ind(i1) ||
                 lock_ind(i3) == lock_ind(i2)) ?
              nullptr : this, i3 });
=======
            TwoBuckets{this, i1, i2},
            OneBucket{
                (lock_ind(i3) == lock_ind(i1) ||
                 lock_ind(i3) == lock_ind(i2)) ?
                    nullptr : this, i3});
>>>>>>> 242b4549
    }

    // snapshot_and_lock_two loads locks the buckets associated with the given
    // hash value, making sure the hashpower doesn't change before the locks are
    // taken. Thus it ensures that the buckets and locks corresponding to the
    // hash value will stay correct as long as the locks are held. It returns
    // the bucket indices associated with the hash value and the current
    // hashpower.
    TwoBuckets
    snapshot_and_lock_two(const size_t hv) const noexcept {
        while (true) {
            // Store the current hashpower we're using to compute the buckets
            size_t hp = get_hashpower();
            size_t i1 = index_hash(hp, hv);
            size_t i2 = alt_index(hp, partial_key(hv), i1);
            try {
                return lock_two(hp, i1, i2);
            } catch (hashpower_changed&) {
                // The hashpower changed while taking the locks. Try again.
                continue;
            }
        }
    }

    // A resource manager which releases all the locks upon destruction. It can
    // only be moved, not copied.
    class AllUnlocker {
    private:
        // If nullptr, do nothing
        locks_t* locks_;
    public:
<<<<<<< HEAD
    AllUnlocker(locks_t* locks) : locks_(locks) {}
=======
        AllUnlocker(locks_t* locks): locks_(locks) {}
>>>>>>> 242b4549

        AllUnlocker(const AllUnlocker&) = delete;
        AllUnlocker(AllUnlocker&& au) : locks_(au.locks_) {
            au.locks_ = nullptr;
        }

        AllUnlocker& operator=(const AllUnlocker&) = delete;
        AllUnlocker& operator=(AllUnlocker&& au) {
            locks_ = au.locks_;
            au.locks_ = nullptr;
        }

        void deactivate() {
            locks_ = nullptr;
        }

        void release() {
            if (locks_) {
                for (size_t i = 0; i < locks_->allocated_size(); ++i) {
                    (*locks_)[i].unlock();
                }
                deactivate();
            }
        }

        ~AllUnlocker() {
            release();
        }
    };

    // snapshot_and_lock_all takes all the locks, and returns a deleter object,
    // that releases the locks upon destruction. Note that after taking all the
    // locks, it is okay to change the buckets_ vector and the hashpower_, since
    // no other threads should be accessing the buckets.
    AllUnlocker snapshot_and_lock_all() const noexcept {
        for (size_t i = 0; i < locks_.allocated_size(); ++i) {
            locks_[i].lock();
        }
        return AllUnlocker(&locks_);
    }

    // lock_ind converts an index into buckets to an index into locks.
    static inline size_t lock_ind(const size_t bucket_ind) {
        return bucket_ind & (kNumLocks - 1);
    }

    // hashsize returns the number of buckets corresponding to a given
    // hashpower.
    static inline size_t hashsize(const size_t hp) {
<<<<<<< HEAD
        return 1U << hp;
=======
        return 1UL << hp;
>>>>>>> 242b4549
    }

    // hashmask returns the bitmask for the buckets array corresponding to a
    // given hashpower.
    static inline size_t hashmask(const size_t hp) {
        return hashsize(hp) - 1;
    }

    // hashed_key hashes the given key.
<<<<<<< HEAD
    static inline size_t hashed_key(const key_type &key) {
        return hashfn()(key);
=======
    inline size_t hashed_key(const key_type &key) const {
        return hash_function()(key);
>>>>>>> 242b4549
    }

    // index_hash returns the first possible bucket that the given hashed key
    // could be.
    static inline size_t index_hash(const size_t hp, const size_t hv) {
        return hv & hashmask(hp);
    }

    // alt_index returns the other possible bucket that the given hashed key
    // could be. It takes the first possible bucket as a parameter. Note that
    // this function will return the first possible bucket if index is the
    // second possible bucket, so alt_index(ti, partial, alt_index(ti, partial,
    // index_hash(ti, hv))) == index_hash(ti, hv).
    static inline size_t alt_index(const size_t hp, const partial_t partial,
                                   const size_t index) {
        // ensure tag is nonzero for the multiply.
        const partial_t nonzero_tag = (partial >> 1 << 1) + 1;
        // 0xc6a4a7935bd1e995 is the hash constant from 64-bit MurmurHash2
        const size_t hash_of_tag = nonzero_tag * 0xc6a4a7935bd1e995;
        return (index ^ hash_of_tag) & hashmask(hp);
    }

    // partial_key returns a partial_t representing the upper sizeof(partial_t)
    // bytes of the hashed key. This is used for partial-key cuckoohashing, and
    // for finding the alternate bucket of that a key hashes to.
    static inline partial_t partial_key(const size_t hv) {
<<<<<<< HEAD
    return (partial_t)(hv >> ((sizeof(size_t) - sizeof(partial_t)) * 8));
=======
        return (partial_t)(hv >> ((sizeof(size_t)-sizeof(partial_t)) * 8));
>>>>>>> 242b4549
    }

    // A constexpr version of pow that we can use for static_asserts
    static constexpr size_t const_pow(size_t a, size_t b) {
        return (b == 0) ? 1 : a * const_pow(a, b - 1);
    }

    // The maximum number of items in a BFS path.
    static const uint8_t MAX_BFS_PATH_LEN = 5;

    // CuckooRecord holds one position in a cuckoo path. Since cuckoopath
    // elements only define a sequence of alternate hashings for different hash
    // values, we only need to keep track of the hash values being moved, rather
    // than the keys themselves.
    typedef struct {
        size_t bucket;
        size_t slot;
        size_t hv;
    } CuckooRecord;

    typedef std::array<CuckooRecord, MAX_BFS_PATH_LEN> CuckooRecords;

    // b_slot holds the information for a BFS path through the table
    struct b_slot {
        // The bucket of the last item in the path
        size_t bucket;
        // a compressed representation of the slots for each of the buckets in
        // the path. pathcode is sort of like a base-slot_per_bucket number, and
        // we need to hold at most MAX_BFS_PATH_LEN slots. Thus we need the
        // maximum pathcode to be at least slot_per_bucket^(MAX_BFS_PATH_LEN)
        size_t pathcode;
        static_assert(const_pow(slot_per_bucket, MAX_BFS_PATH_LEN) <
<<<<<<< HEAD
                  (std::numeric_limits<decltype(pathcode)>::max)(),
=======
                      std::numeric_limits<decltype(pathcode)>::max(),
>>>>>>> 242b4549
                      "pathcode may not be large enough to encode a cuckoo"
                      " path");
        // The 0-indexed position in the cuckoo path this slot occupies. It must
        // be less than MAX_BFS_PATH_LEN, and also able to hold negative values.
        int_fast8_t depth;
        static_assert(MAX_BFS_PATH_LEN - 1 <=
<<<<<<< HEAD
                  (std::numeric_limits<decltype(depth)>::max)(),
                      "The depth type must able to hold a value of"
                      " MAX_BFS_PATH_LEN - 1");
    static_assert(-1 >= (std::numeric_limits<decltype(depth)>::min)(),
=======
                      std::numeric_limits<decltype(depth)>::max(),
                      "The depth type must able to hold a value of"
                      " MAX_BFS_PATH_LEN - 1");
        static_assert(-1 >= std::numeric_limits<decltype(depth)>::min(),
>>>>>>> 242b4549
                      "The depth type must be able to hold a value of -1");
        b_slot() {}
        b_slot(const size_t b, const size_t p, const decltype(depth) d)
            : bucket(b), pathcode(p), depth(d) {
            assert(d < MAX_BFS_PATH_LEN);
        }
<<<<<<< HEAD
  };
=======
    } __attribute__((__packed__));
>>>>>>> 242b4549

    // b_queue is the queue used to store b_slots for BFS cuckoo hashing.
    class b_queue {
        // The maximum size of the BFS queue. Note that unless it's less than
        // SLOT_PER_BUCKET^MAX_BFS_PATH_LEN, it won't really mean anything.
        static const size_t MAX_CUCKOO_COUNT = 512;
        static_assert((MAX_CUCKOO_COUNT & (MAX_CUCKOO_COUNT - 1)) == 0,
                      "MAX_CUCKOO_COUNT should be a power of 2");
        // A circular array of b_slots
        b_slot slots[MAX_CUCKOO_COUNT];
        // The index of the head of the queue in the array
        size_t first;
        // One past the index of the last item of the queue in the array.
        size_t last;

        // returns the index in the queue after ind, wrapping around if
        // necessary.
        size_t increment(size_t ind) {
            return (ind + 1) & (MAX_CUCKOO_COUNT - 1);
        }

    public:
        b_queue() : first(0), last(0) {}

        void enqueue(b_slot x) {
            assert(!full());
            slots[last] = x;
            last = increment(last);
        }

        b_slot dequeue() {
            assert(!empty());
            b_slot& x = slots[first];
            first = increment(first);
            return x;
        }

        bool empty() {
            return first == last;
        }

        bool full() {
            return increment(last) == first;
        }
<<<<<<< HEAD
  };
=======
    } __attribute__((__packed__));
>>>>>>> 242b4549

    // slot_search searches for a cuckoo path using breadth-first search. It
    // starts with the i1 and i2 buckets, and, until it finds a bucket with an
    // empty slot, adds each slot of the bucket in the b_slot. If the queue runs
    // out of space, it fails.
    //
    // throws hashpower_changed if it changed during the search
    b_slot slot_search(const size_t hp, const size_t i1,
                       const size_t i2) {
        b_queue q;
        // The initial pathcode informs cuckoopath_search which bucket the path
        // starts on
        q.enqueue(b_slot(i1, 0, 0));
        q.enqueue(b_slot(i2, 1, 0));
        while (!q.full() && !q.empty()) {
            b_slot x = q.dequeue();
            // Picks a (sort-of) random slot to start from
            size_t starting_slot = x.pathcode % slot_per_bucket;
            for (size_t i = 0; i < slot_per_bucket && !q.full();
                 ++i) {
                size_t slot = (starting_slot + i) % slot_per_bucket;
                OneBucket ob = lock_one(hp, x.bucket);
                Bucket& b = buckets_[x.bucket];
                if (!b.occupied(slot)) {
                    // We can terminate the search here
                    x.pathcode = x.pathcode * slot_per_bucket + slot;
                    return x;
                }

                // If x has less than the maximum number of path components,
                // create a new b_slot item, that represents the bucket we would
                // have come from if we kicked out the item at this slot.
                const partial_t partial = b.partial(slot);
                if (x.depth < MAX_BFS_PATH_LEN - 1) {
                    b_slot y(alt_index(hp, partial, x.bucket),
<<<<<<< HEAD
                   x.pathcode * slot_per_bucket + slot, x.depth + 1);
=======
                             x.pathcode * slot_per_bucket + slot, x.depth+1);
>>>>>>> 242b4549
                    q.enqueue(y);
                }
            }
        }
        // We didn't find a short-enough cuckoo path, so the queue ran out of
        // space. Return a failure value.
        return b_slot(0, 0, -1);
    }

    // cuckoopath_search finds a cuckoo path from one of the starting buckets to
    // an empty slot in another bucket. It returns the depth of the discovered
    // cuckoo path on success, and -1 on failure. Since it doesn't take locks on
    // the buckets it searches, the data can change between this function and
    // cuckoopath_move. Thus cuckoopath_move checks that the data matches the
    // cuckoo path before changing it.
    //
    // throws hashpower_changed if it changed during the search
    int cuckoopath_search(const size_t hp,
                          CuckooRecords& cuckoo_path,
                          const size_t i1, const size_t i2) {
        b_slot x = slot_search(hp, i1, i2);
        if (x.depth == -1) {
            return -1;
        }
        // Fill in the cuckoo path slots from the end to the beginning
        for (int i = x.depth; i >= 0; i--) {
            cuckoo_path[i].slot = x.pathcode % slot_per_bucket;
            x.pathcode /= slot_per_bucket;
        }
        // Fill in the cuckoo_path buckets and keys from the beginning to the
        // end, using the final pathcode to figure out which bucket the path
        // starts on. Since data could have been modified between slot_search
        // and the computation of the cuckoo path, this could be an invalid
        // cuckoo_path.
        CuckooRecord& first = cuckoo_path[0];
        if (x.pathcode == 0) {
            first.bucket = i1;
        } else {
            assert(x.pathcode == 1);
            first.bucket = i2;
        }
        {
            OneBucket ob = lock_one(hp, first.bucket);
            Bucket& b = buckets_[first.bucket];
            if (!b.occupied(first.slot)) {
                // We can terminate here
                return 0;
            }
            first.hv = hashed_key(b.key(first.slot));
        }
        for (int i = 1; i <= x.depth; ++i) {
            CuckooRecord& curr = cuckoo_path[i];
<<<<<<< HEAD
      CuckooRecord& prev = cuckoo_path[i - 1];
=======
            CuckooRecord& prev = cuckoo_path[i-1];
>>>>>>> 242b4549
            assert(prev.bucket == index_hash(hp, prev.hv) ||
                   prev.bucket == alt_index(hp, partial_key(prev.hv),
                                            index_hash(hp, prev.hv)));
            // We get the bucket that this slot is on by computing the alternate
            // index of the previous bucket
            curr.bucket = alt_index(hp, partial_key(prev.hv), prev.bucket);
            OneBucket ob = lock_one(hp, curr.bucket);
            Bucket& b = buckets_[curr.bucket];
            if (!b.occupied(curr.slot)) {
                // We can terminate here
                return i;
            }
            curr.hv = hashed_key(b.key(curr.slot));
        }
        return x.depth;
    }

    // cuckoopath_move moves keys along the given cuckoo path in order to make
    // an empty slot in one of the buckets in cuckoo_insert. Before the start of
    // this function, the two insert-locked buckets were unlocked in run_cuckoo.
    // At the end of the function, if the function returns true (success), then
    // the both insert-locked buckets remain locked. If the function is
    // unsuccessful, then both insert-locked buckets will be unlocked.
    //
    // throws hashpower_changed if it changed during the move
    bool cuckoopath_move(const size_t hp, CuckooRecords& cuckoo_path,
                         size_t depth, TwoBuckets& b) {
        assert(!b.is_active());
        if (depth == 0) {
            // There is a chance that depth == 0, when try_add_to_bucket sees
            // both buckets as full and cuckoopath_search finds one empty. In
            // this case, we lock both buckets. If the slot that
            // cuckoopath_search found empty isn't empty anymore, we unlock them
            // and return false. Otherwise, the bucket is empty and insertable,
            // so we hold the locks and return true.
            const size_t bucket = cuckoo_path[0].bucket;
            assert(bucket == b.i[0] || bucket == b.i[1]);
            b = lock_two(hp, b.i[0], b.i[1]);
            if (!buckets_[bucket].occupied(cuckoo_path[0].slot)) {
                return true;
            } else {
                b.release();
                return false;
            }
        }

        while (depth > 0) {
            CuckooRecord& from = cuckoo_path[depth-1];
            CuckooRecord& to   = cuckoo_path[depth];
            Bucket& fb = buckets_[from.bucket];
            const size_t fs = from.slot;
            Bucket& tb = buckets_[to.bucket];
            const size_t ts = to.slot;
            TwoBuckets twob;
            OneBucket extrab;
            if (depth == 1) {
                // Even though we are only swapping out of one of the original
                // buckets, we have to lock both of them along with the slot we
                // are swapping to, since at the end of this function, they both
                // must be locked. We store tb inside the extrab container so it
                // is unlocked at the end of the loop.
                std::tie(twob, extrab) = lock_three(hp, b.i[0], b.i[1],
                                                    to.bucket);
            } else {
                twob = lock_two(hp, from.bucket, to.bucket);
            }

            // We plan to kick out fs, but let's check if it is still there;
            // there's a small chance we've gotten scooped by a later cuckoo. If
            // that happened, just... try again. Also the slot we are filling in
            // may have already been filled in by another thread, or the slot we
            // are moving from may be empty, both of which invalidate the swap.
            // We only need to check that the hash value is the same, because,
            // even if the keys are different and have the same hash value, then
            // the cuckoopath is still valid.
            if (hashed_key(fb.key(fs)) != from.hv || tb.occupied(ts) ||
                !fb.occupied(fs)) {
                return false;
            }

            Bucket::move_to_bucket(fb, fs, tb, ts);
            if (depth == 1) {
                // Hold onto the locks contained in twob
                b = std::move(twob);
            }
            depth--;
        }
        return true;
    }

    // run_cuckoo performs cuckoo hashing on the table in an attempt to free up
    // a slot on either of the insert buckets, which are assumed to be locked
    // before the start. On success, the bucket and slot that was freed up is
    // stored in insert_bucket and insert_slot. In order to perform the search
    // and the swaps, it has to release the locks, which can lead to certain
    // concurrency issues, the details of which are explained in the function.
    // If run_cuckoo returns ok (success), then the bucket container will be
    // active, otherwise it will not.
    cuckoo_status run_cuckoo(TwoBuckets& b, size_t &insert_bucket,
                             size_t &insert_slot) {
        // We must unlock the buckets here, so that cuckoopath_search and
        // cuckoopath_move can lock buckets as desired without deadlock.
        // cuckoopath_move has to move something out of one of the original
        // buckets as its last operation, and it will lock both buckets and
        // leave them locked after finishing. This way, we know that if
        // cuckoopath_move succeeds, then the buckets needed for insertion are
        // still locked. If cuckoopath_move fails, the buckets are unlocked and
        // we try again. This unlocking does present two problems. The first is
        // that another insert on the same key runs and, finding that the key
        // isn't in the table, inserts the key into the table. Then we insert
        // the key into the table, causing a duplication. To check for this, we
        // search the buckets for the key we are trying to insert before doing
        // so (this is done in cuckoo_insert, and requires that both buckets are
        // locked). Another problem is that an expansion runs and changes the
        // hashpower, meaning the buckets may not be valid anymore. In this
        // case, the cuckoopath functions will have thrown a hashpower_changed
        // exception, which we catch and handle here.
        size_t hp = get_hashpower();
        assert(b.is_active());
        b.release();
        CuckooRecords cuckoo_path;
        bool done = false;
        try {
            while (!done) {
                int depth = cuckoopath_search(hp, cuckoo_path, b.i[0], b.i[1]);
                if (depth < 0) {
                    break;
                }

                if (cuckoopath_move(hp, cuckoo_path, depth, b)) {
                    insert_bucket = cuckoo_path[0].bucket;
                    insert_slot = cuckoo_path[0].slot;
                    assert(insert_bucket == b.i[0] || insert_bucket == b.i[1]);
                    assert(!locks_[lock_ind(b.i[0])].try_lock());
                    assert(!locks_[lock_ind(b.i[1])].try_lock());
                    assert(!buckets_[insert_bucket].occupied(insert_slot));
                    done = true;
                    break;
                }
            }
        } catch (hashpower_changed&) {
            // The hashpower changed while we were trying to cuckoo, which means
            // we want to retry. b.i[0] and b.i[1] should not be locked in this
            // case.
            return failure_under_expansion;
        }
        return done ? ok : failure;
    }

    // try_read_from_bucket will search the bucket for the given key and store
    // the associated value if it finds it.
    bool try_read_from_bucket(const partial_t partial, const key_type &key,
                              mapped_type &val, const Bucket& b) const {
        for (size_t i = 0; i < slot_per_bucket; ++i) {
            if (!b.occupied(i)) {
                continue;
            }
            if (!is_simple && partial != b.partial(i)) {
                continue;
            }
<<<<<<< HEAD
            if (eqfn()(key, b.key(i))) {
=======
            if (key_eq()(key, b.key(i))) {
>>>>>>> 242b4549
                val = b.val(i);
                return true;
            }
        }
        return false;
    }

    // check_in_bucket will search the bucket for the given key and return true
    // if the key is in the bucket, and false if it isn't.
    bool check_in_bucket(const partial_t partial, const key_type &key,
                         const Bucket& b) const {
        for (size_t i = 0; i < slot_per_bucket; ++i) {
            if (!b.occupied(i)) {
                continue;
            }
            if (!is_simple && partial != b.partial(i)) {
                continue;
            }
<<<<<<< HEAD
            if (eqfn()(key, b.key(i))) {
=======
            if (key_eq()(key, b.key(i))) {
>>>>>>> 242b4549
                return true;
            }
        }
        return false;
    }

    // add_to_bucket will insert the given key-value pair into the slot. The key
    // and value will be move-constructed into the table, so they are not valid
    // for use afterwards.
    template <typename K, typename... Args>
    void add_to_bucket(const partial_t partial, Bucket& b,
                       const size_t slot, K&& key, Args&&... val) {
        assert(!b.occupied(slot));
        b.partial(slot) = partial;
        b.setKV(slot, std::forward<K>(key), std::forward<Args>(val)...);
        num_inserts_[get_counterid()].num.fetch_add(
            1, std::memory_order_relaxed);
    }

    // try_find_insert_bucket will search the bucket and store the index of an
    // empty slot if it finds one, or -1 if it doesn't. Regardless, it will
    // search the entire bucket and return false if it finds the key already in
    // the table (duplicate key error) and true otherwise.
    bool try_find_insert_bucket(const partial_t partial, const key_type &key,
                                const Bucket& b, int& slot) const {
        slot = -1;
        bool found_empty = false;
        for (size_t i = 0; i < slot_per_bucket; ++i) {
            if (b.occupied(i)) {
                if (!is_simple && partial != b.partial(i)) {
                    continue;
                }
<<<<<<< HEAD
                if (eqfn()(key, b.key(i))) {
=======
                if (key_eq()(key, b.key(i))) {
>>>>>>> 242b4549
                    return false;
                }
            } else {
                if (!found_empty) {
                    found_empty = true;
                    slot = i;
                }
            }
        }
        return true;
    }

    // try_del_from_bucket will search the bucket for the given key, and set the
    // slot of the key to empty if it finds it.
    bool try_del_from_bucket(const partial_t partial,
                             const key_type &key, Bucket& b) {
        for (size_t i = 0; i < slot_per_bucket; ++i) {
            if (!b.occupied(i)) {
                continue;
            }
            if (!is_simple && b.partial(i) != partial) {
                continue;
            }
<<<<<<< HEAD
            if (eqfn()(b.key(i), key)) {
=======
            if (key_eq()(b.key(i), key)) {
>>>>>>> 242b4549
                b.eraseKV(i);
                num_deletes_[get_counterid()].num.fetch_add(
                    1, std::memory_order_relaxed);
                return true;
            }
        }
        return false;
    }

    // try_update_bucket will search the bucket for the given key and change its
    // associated value if it finds it.
    template <typename V>
    bool try_update_bucket(const partial_t partial, Bucket& b,
                           const key_type &key, V&& val) {
        for (size_t i = 0; i < slot_per_bucket; ++i) {
            if (!b.occupied(i)) {
                continue;
            }
            if (!is_simple && b.partial(i) != partial) {
                continue;
            }
<<<<<<< HEAD
            if (eqfn()(b.key(i), key)) {
=======
            if (key_eq()(b.key(i), key)) {
>>>>>>> 242b4549
                b.val(i) = std::forward<V>(val);
                return true;
            }
        }
        return false;
    }

    // try_update_bucket_fn will search the bucket for the given key and change
    // its associated value with the given function if it finds it.
    template <typename Updater>
    bool try_update_bucket_fn(const partial_t partial, const key_type &key,
                              Updater fn, Bucket& b) {
        for (size_t i = 0; i < slot_per_bucket; ++i) {
            if (!b.occupied(i)) {
                continue;
            }
            if (!is_simple && b.partial(i) != partial) {
                continue;
            }
<<<<<<< HEAD
            if (eqfn()(b.key(i), key)) {
=======
            if (key_eq()(b.key(i), key)) {
>>>>>>> 242b4549
                fn(b.val(i));
                return true;
            }
        }
        return false;
    }

    // cuckoo_find searches the table for the given key and value, storing the
    // value in the val if it finds the key. It expects the locks to be taken
    // and released outside the function.
    cuckoo_status cuckoo_find(const key_type& key, mapped_type& val,
                              const size_t hv, const size_t i1,
                              const size_t i2) const {
        const partial_t partial = partial_key(hv);
        if (try_read_from_bucket(partial, key, val, buckets_[i1])) {
            return ok;
        }
        if (try_read_from_bucket(partial, key, val, buckets_[i2])) {
            return ok;
        }
        return failure_key_not_found;
    }

    // cuckoo_contains searches the table for the given key, returning true if
    // it's in the table and false otherwise. It expects the locks to be taken
    // and released outside the function.
    bool cuckoo_contains(const key_type& key, const size_t hv, const size_t i1,
                         const size_t i2) const {
        const partial_t partial = partial_key(hv);
        if (check_in_bucket(partial, key, buckets_[i1])) {
            return true;
        }
        if (check_in_bucket(partial, key, buckets_[i2])) {
            return true;
        }
        return false;
    }

    // cuckoo_insert tries to insert the given key-value pair into an empty slot
    // in either of the buckets, performing cuckoo hashing if necessary. It
    // expects the locks to be taken outside the function, but they are released
    // here, since different scenarios require different handling of the locks.
    // Before inserting, it checks that the key isn't already in the table.
    // cuckoo hashing presents multiple concurrency issues, which are explained
    // in the function. If the insert fails, the key and value won't be
    // move-constructed, so they can be retried.
    template <typename K, typename... Args>
    cuckoo_status cuckoo_insert(const size_t hv, TwoBuckets b,
                                K&& key, Args&&... val) {
        int res1, res2;
        const partial_t partial = partial_key(hv);
        Bucket& b0 = buckets_[b.i[0]];
        if (!try_find_insert_bucket(partial, key, b0, res1)) {
            return failure_key_duplicated;
        }
        Bucket& b1 = buckets_[b.i[1]];
        if (!try_find_insert_bucket(partial, key, b1, res2)) {
            return failure_key_duplicated;
        }
        if (res1 != -1) {
            add_to_bucket(partial, b0, res1, std::forward<K>(key),
                          std::forward<Args>(val)...);
            return ok;
        }
        if (res2 != -1) {
            add_to_bucket(partial, b1, res2, std::forward<K>(key),
                          std::forward<Args>(val)...);
            return ok;
        }

        // we are unlucky, so let's perform cuckoo hashing
        size_t insert_bucket = 0;
        size_t insert_slot = 0;
        cuckoo_status st = run_cuckoo(b, insert_bucket, insert_slot);
        if (st == failure_under_expansion) {
            // The run_cuckoo operation operated on an old version of the table,
            // so we have to try again. We signal to the calling insert method
            // to try again by returning failure_under_expansion.
            return failure_under_expansion;
        } else if (st == ok) {
            assert(!locks_[lock_ind(b.i[0])].try_lock());
            assert(!locks_[lock_ind(b.i[1])].try_lock());
            assert(!buckets_[insert_bucket].occupied(insert_slot));
            assert(insert_bucket == index_hash(get_hashpower(), hv) ||
                   insert_bucket == alt_index(get_hashpower(), partial,
                                              index_hash(get_hashpower(), hv)));
            // Since we unlocked the buckets during run_cuckoo, another insert
            // could have inserted the same key into either b.i[0] or b.i[1], so
            // we check for that before doing the insert.
            if (cuckoo_contains(key, hv, b.i[0], b.i[1])) {
                return failure_key_duplicated;
            }
            add_to_bucket(partial, buckets_[insert_bucket], insert_slot,
                          std::forward<K>(key), std::forward<Args>(val)...);
            return ok;
        }
        assert(st == failure);
        LIBCUCKOO_DBG("hash table is full (hashpower = %zu, hash_items = %zu,"
                      "load factor = %.2f), need to increase hashpower\n",
                      get_hashpower(), cuckoo_size(),
                      cuckoo_loadfactor(get_hashpower()));
        return failure_table_full;
    }

    /**
     * We run cuckoo_insert in a loop until it succeeds in insert and upsert, so
     * we pulled out the loop to avoid duplicating logic
     *
     * @param key the key to insert
     * @param val the value to insert
     * @param hv the hash value of the key
     * @return true if the insert succeeded, false if there was a duplicate key
     * @throw libcuckoo_load_factor_too_low if expansion is necessary, but the
     * load factor of the table is below the threshold
     */
    template <typename K, typename... Args>
    bool cuckoo_insert_loop(size_t hv, K&& key, Args&&... val) {
        cuckoo_status st;
        do {
            auto b = snapshot_and_lock_two(hv);
            size_t hp = get_hashpower();
            st = cuckoo_insert(hv, std::move(b), std::forward<K>(key),
                               std::forward<Args>(val)...);
            if (st == failure_key_duplicated) {
                return false;
            } else if (st == failure_table_full) {
                if (cuckoo_loadfactor(hp) < minimum_load_factor()) {
                    throw libcuckoo_load_factor_too_low(minimum_load_factor());
                }
                // Expand the table and try again
                cuckoo_fast_double(hp);
            }
        } while (st != ok);
        return true;
    }

    // cuckoo_delete searches the table for the given key and sets the slot with
    // that key to empty if it finds it. It expects the locks to be taken and
    // released outside the function.
    cuckoo_status cuckoo_delete(const key_type &key, const size_t hv,
                                const size_t i1, const size_t i2) {
        const partial_t partial = partial_key(hv);
        if (try_del_from_bucket(partial, key, buckets_[i1])) {
            return ok;
        }
        if (try_del_from_bucket(partial, key, buckets_[i2])) {
            return ok;
        }
        return failure_key_not_found;
    }

    // cuckoo_update searches the table for the given key and updates its value
    // if it finds it. It expects the locks to be taken and released outside the
    // function.
    template <typename V>
    cuckoo_status cuckoo_update(const size_t hv, const size_t i1,
                                const size_t i2, const key_type &key, V&& val) {
        const partial_t partial = partial_key(hv);
        if (try_update_bucket(partial, buckets_[i1], key,
                              std::forward<V>(val))) {
            return ok;
        }
        if (try_update_bucket(partial, buckets_[i2], key,
                              std::forward<V>(val))) {
            return ok;
        }
        return failure_key_not_found;
    }

    // cuckoo_update_fn searches the table for the given key and runs the given
    // function on its value if it finds it, assigning the result of the
    // function to the value. It expects the locks to be taken and released
    // outside the function.
    template <typename Updater>
    cuckoo_status cuckoo_update_fn(const key_type &key, Updater fn,
                                   const size_t hv, const size_t i1,
                                   const size_t i2) {
        const partial_t partial = partial_key(hv);
        if (try_update_bucket_fn(partial, key, fn, buckets_[i1])) {
            return ok;
        }
        if (try_update_bucket_fn(partial, key, fn, buckets_[i2])) {
            return ok;
        }
        return failure_key_not_found;
    }

    // cuckoo_clear empties the table, calling the destructors of all the
    // elements it removes from the table. It assumes the locks are taken as
    // necessary.
    cuckoo_status cuckoo_clear() noexcept {
        for (Bucket& b : buckets_) {
            b.clear();
        }
        for (size_t i = 0; i < num_inserts_.size(); ++i) {
            num_inserts_[i].num.store(0);
            num_deletes_[i].num.store(0);
        }
        return ok;
    }

    // cuckoo_size returns the number of elements in the given table.
    size_t cuckoo_size() const noexcept {
        size_t inserts = 0;
        size_t deletes = 0;
        for (size_t i = 0; i < num_inserts_.size(); ++i) {
            inserts += num_inserts_[i].num.load();
            deletes += num_deletes_[i].num.load();
        }
<<<<<<< HEAD
    return inserts - deletes;
=======
        return inserts-deletes;
>>>>>>> 242b4549
    }

    // cuckoo_loadfactor returns the load factor of the given table.
    double cuckoo_loadfactor(const size_t hp) const noexcept {
        return (static_cast<double>(cuckoo_size()) / slot_per_bucket /
                hashsize(hp));
    }

    void move_buckets(size_t current_hp, size_t new_hp,
                      size_t start_lock_ind, size_t end_lock_ind) {
        for (; start_lock_ind < end_lock_ind; ++start_lock_ind) {
            for (size_t bucket_i = start_lock_ind;
                 bucket_i < hashsize(current_hp);
                 bucket_i += locks_t::size()) {
                // By doubling the table size, the index_hash and alt_index of
                // each key got one bit added to the top, at position
                // current_hp, which means anything we have to move will either
                // be at the same bucket position, or exactly
                // hashsize(current_hp) later than the current bucket
                Bucket& old_bucket = buckets_[bucket_i];
                const size_t new_bucket_i = bucket_i + hashsize(current_hp);
                Bucket& new_bucket = buckets_[new_bucket_i];
                size_t new_bucket_slot = 0;

                // Move each item from the old bucket that needs moving into the
                // new bucket
                for (size_t slot = 0; slot < slot_per_bucket; ++slot) {
                    if (!old_bucket.occupied(slot)) {
                        continue;
                    }
                    const size_t hv = hashed_key(old_bucket.key(slot));
                    const size_t old_ihash = index_hash(current_hp, hv);
                    const size_t old_ahash = alt_index(
                        current_hp, old_bucket.partial(slot), old_ihash);
                    const size_t new_ihash = index_hash(new_hp, hv);
                    const size_t new_ahash = alt_index(
                        new_hp, old_bucket.partial(slot), new_ihash);
                    if ((bucket_i == old_ihash && new_ihash == new_bucket_i) ||
                        (bucket_i == old_ahash && new_ahash == new_bucket_i)) {
                        // We're moving the key from the old bucket to the new
                        // one
                        Bucket::move_to_bucket(
                            old_bucket, slot, new_bucket, new_bucket_slot++);
                    } else {
                        // Check that we don't want to move the new key
                        assert(
                            (bucket_i == old_ihash && new_ihash == old_ihash) ||
                            (bucket_i == old_ahash && new_ahash == old_ahash));
                    }
                }
            }
            // Now we can unlock the lock, because all the buckets corresponding
            // to it have been unlocked
            locks_[start_lock_ind].unlock();
        }
    }

    // cuckoo_fast_double will double the size of the table by taking advantage
    // of the properties of index_hash and alt_index.
    cuckoo_status cuckoo_fast_double(size_t current_hp) {
        size_t new_hp = current_hp + 1;
        size_t mhp = maximum_hashpower();
        if (mhp != NO_MAXIMUM_HASHPOWER && new_hp > mhp) {
            throw libcuckoo_maximum_hashpower_exceeded(new_hp);
        }

        std::lock_guard<expansion_lock_t> l(expansion_lock_);
        if (get_hashpower() != current_hp) {
            // Most likely another expansion ran before this one could grab the
            // locks
            LIBCUCKOO_DBG("another expansion is on-going\n");
            return failure_under_expansion;
        }

        locks_.allocate(std::min(locks_t::size(), hashsize(new_hp)));
        auto unlocker = snapshot_and_lock_all();
        buckets_.resize(buckets_.size() * 2);
        set_hashpower(new_hp);

        // We gradually unlock the new table, by processing each of the buckets
        // corresponding to each lock we took. For each slot in an old bucket,
        // we either leave it in the old bucket, or move it to the corresponding
        // new bucket. After we're done with the bucket, we release the lock on
        // it and the new bucket, letting other threads using the new map
        // gradually. We only unlock the locks being used by the old table,
        // because unlocking new locks would enable operations on the table
        // before we want them.
        const size_t locks_to_move = std::min(locks_t::size(),
                                              hashsize(current_hp));
        parallel_exec(0, locks_to_move, kNumCores(),
                      [this, current_hp, new_hp](size_t start, size_t end) {
                          move_buckets(current_hp, new_hp, start, end);
                      });
        parallel_exec(locks_to_move, locks_.allocated_size(), kNumCores(),
                      [this](size_t i, size_t end) {
                          for (; i < end; ++i) {
                              locks_[i].unlock();
                          }
                      });
        // Since we've unlocked the buckets ourselves, we don't need the
        // unlocker to do it for us.
        unlocker.deactivate();
        return ok;
    }

    // insert_into_table is a helper function used by cuckoo_expand_simple to
    // fill up the new table. It moves data out of the original table into the
    // new one.
    static void insert_into_table(
        cuckoohash_map<Key, T, Hash, Pred, Alloc, slot_per_bucket>& new_map,
        buckets_t& buckets, size_t i, size_t end) {
        for (; i < end; ++i) {
            for (size_t j = 0; j < slot_per_bucket; ++j) {
                if (buckets[i].occupied(j)) {
                    storage_value_type& kvpair = buckets[i].storage_kvpair(j);
                    new_map.insert(
                        std::move(kvpair.first),
                        std::move(kvpair.second));
                }
            }
        }
    }

    // cuckoo_expand_simple will resize the table to at least the given
    // new_hashpower. If is_expansion is true, new_hashpower must be greater
    // than the current size of the table. If it's false, then new_hashpower
    // must be less. When we're shrinking the table, if the current table
    // contains more elements than can be held by new_hashpower, the resulting
    // hashpower will be greater than new_hashpower. It needs to take all the
    // bucket locks, since no other operations can change the table during
    // expansion. Throws libcuckoo_maximum_hashpower_exceeded if we're expanding
    // beyond the maximum hashpower, and we have an actual limit.
    cuckoo_status cuckoo_expand_simple(size_t new_hp,
                                       bool is_expansion) {
        size_t mhp = maximum_hashpower();
        if (mhp != NO_MAXIMUM_HASHPOWER && new_hp > mhp) {
            throw libcuckoo_maximum_hashpower_exceeded(new_hp);
        }
        auto unlocker = snapshot_and_lock_all();
        const size_t hp = get_hashpower();
        if ((is_expansion && new_hp <= hp) ||
            (!is_expansion && new_hp >= hp)) {
            // Most likely another expansion ran before this one could grab the
            // locks
            LIBCUCKOO_DBG("another expansion is on-going\n");
            return failure_under_expansion;
        }

        // Creates a new hash table with hashpower new_hp and adds all
        // the elements from the old buckets
        cuckoohash_map<Key, T, Hash, Pred, Alloc, slot_per_bucket> new_map(
            hashsize(new_hp) * slot_per_bucket);
        const size_t threadnum = kNumCores();
        const size_t buckets_per_thread = (
            (hashsize(hp) + threadnum - 1) / threadnum);
        std::vector<std::thread> insertion_threads(threadnum);
        for (size_t i = 0; i < threadnum; ++i) {
            insertion_threads[i] = std::thread(
                insert_into_table, std::ref(new_map), std::ref(buckets_),
<<<<<<< HEAD
        i*buckets_per_thread, std::min((i + 1)*buckets_per_thread,
=======
                i*buckets_per_thread, std::min((i+1)*buckets_per_thread,
>>>>>>> 242b4549
                                               hashsize(hp)));
        }
        for (size_t i = 0; i < threadnum; ++i) {
            insertion_threads[i].join();
        }

        // Swap the current buckets vector with new_map's and set the hashpower.
        // This is okay, because we have all the locks, so nobody else should be
        // reading from the buckets array. Then the old buckets array will be
        // deleted when new_map is deleted. All the locks should be released by
        // the unlocker as well.
        std::swap(buckets_, new_map.buckets_);
        set_hashpower(new_map.hashpower_);
        return ok;
    }

public:
    //! A locked_table is an ownership wrapper around a \ref cuckoohash_map
    //! table instance. When given a table instance, it takes all the locks on
    //! the table, blocking all outside operations on the table. Because the
    //! locked_table has unique ownership of the table, it can provide a set of
    //! operations on the table that aren't possible in a concurrent context.
    //! Right now, this includes the ability to construct STL-compatible
    //! iterators on the table. When the locked_table is destroyed (or the \ref
    //! release method is called), it will release all locks on the table. This
    //! will invalidate all existing iterators.
    class locked_table {
        // A manager for all the locks we took on the table.
        AllUnlocker unlocker_;
        // A reference to the buckets owned by the table
        std::reference_wrapper<buckets_t> buckets_;
        // A boolean shared to all iterators, indicating whether the
        // locked_table has ownership of the hashtable or not.
        std::shared_ptr<bool> has_table_lock_;

        // The constructor locks the entire table, retrying until
        // snapshot_and_lock_all succeeds. We keep this constructor private (but
        // expose it to the cuckoohash_map class), since we don't want users
        // calling it.
        locked_table(cuckoohash_map<Key, T, Hash, Pred, Alloc,
                     SLOT_PER_BUCKET>& hm)
            : unlocker_(std::move(hm.snapshot_and_lock_all())),
              buckets_(hm.buckets_),
              has_table_lock_(new bool(true)) {}

    public:
        locked_table(locked_table&& lt)
            : unlocker_(std::move(lt.unlocker_)),
              buckets_(std::move(lt.buckets_)),
              has_table_lock_(std::move(lt.has_table_lock_)) {}

        locked_table& operator=(locked_table&& lt) {
            release();
            unlocker_ = std::move(lt.unlocker_);
            buckets_ = std::move(lt.buckets_);
            has_table_lock_ = std::move(lt.has_table_lock_);
            return *this;
        }

        //! Returns true if the locked table still has ownership of the
        //! hashtable, false otherwise.
        bool has_table_lock() const noexcept {
            return has_table_lock_ && *has_table_lock_;
        }

        //! release unlocks the table, thereby freeing it up for other
        //! operations, but also invalidating all iterators and future
        //! operations with this table. It is idempotent.
        void release() noexcept {
            if (has_table_lock()) {
                unlocker_.release();
                *has_table_lock_ = false;
            }
        }

        ~locked_table() {
            release();
        }

    private:
        //! A templated iterator whose implementation works for both const and
        //! non_const iterators. It is an STL-style BidirectionalIterator that
        //! can be used to iterate over a locked table.
        template <bool IS_CONST>
        class templated_iterator :
            public std::iterator<std::bidirectional_iterator_tag, value_type> {
<<<<<<< HEAD
            // The buckets locked and owned by the locked table being iterated
            // over.
            std::reference_wrapper<
        typename std::conditional<IS_CONST, const buckets_t, buckets_t>::type> buckets_;
=======

            // The buckets locked and owned by the locked table being iterated
            // over.
            std::reference_wrapper<
                typename std::conditional<
                IS_CONST, const buckets_t, buckets_t>::type> buckets_;
>>>>>>> 242b4549

            // The shared boolean indicating whether the iterator points to a
            // still-locked table or not. It should never be nullptr.
            std::shared_ptr<bool> has_table_lock_;

            // The bucket index of the item being pointed to. For implementation
            // convenience, we let it take on negative values.
            intmax_t index_;
            // The slot in the bucket of the item being pointed to. For
            // implementation convenience, we let it take on negative values.
            intmax_t slot_;

        public:
            //! Return true if the iterators are from the same locked table and
            //! location, false otherwise. This will return false if either of
            //! the iterators has lost ownership of its table.
            template <bool OTHER_CONST>
            bool operator==(const templated_iterator<OTHER_CONST>&
                            it) const noexcept {
                return (*has_table_lock_ && *it.has_table_lock_
                        && &buckets_.get() == &it.buckets_.get()
                        && index_ == it.index_ && slot_ == it.slot_);
            }

            //! Equivalent to !operator==(it)
            template <bool OTHER_CONST>
            bool operator!=(const templated_iterator<OTHER_CONST>&
                            it) const noexcept {
                return !(operator==(it));
            }

            //! Return the key-value pair pointed to by the iterator. Behavior
            //! is undefined if the iterator is at the end.
            const value_type& operator*() const {
                check_iterator();
                return buckets_.get()[index_].kvpair(slot_);
            }

            //! Returns a mutable reference to the current key-value pair
            //! pointed to by the iterator. Behavior is undefined if the
            //! iterator is at the end.
            ENABLE_IF(, !IS_CONST, value_type&) operator*() {
                check_iterator();
                return buckets_.get()[index_].kvpair(slot_);
            }

            //! Return a pointer to the immutable key-value pair pointed to by
            //! the iterator. Behavior is undefined if the iterator is at the
            //! end.
            const value_type* operator->() const {
                check_iterator();
                return &buckets_.get()[index_].kvpair(slot_);
            }

            //! Returns a mutable pointer to the current key-value pair pointed
            //! to by the iterator. Behavior is undefined if the iterator is at
            //! the end.
            ENABLE_IF(, !IS_CONST, value_type*) operator->() {
                check_iterator();
                return &buckets_.get()[index_].kvpair(slot_);
            }

<<<<<<< HEAD
=======

>>>>>>> 242b4549
            //! Advance the iterator to the next item in the table, or to the
            //! end of the table. Returns the iterator at its new position.
            //! Behavior is undefined if the iterator is at the end.
            templated_iterator& operator++() {
                // Move forward until we get to a slot that is occupied, or we
                // get to the end
                check_iterator();
                for (; (size_t)index_ < buckets_.get().size(); ++index_) {
                    while ((size_t)++slot_ < SLOT_PER_BUCKET) {
                        if (buckets_.get()[index_].occupied(slot_)) {
                            return *this;
                        }
                    }
                    slot_ = -1;
                }
                // We're at the end, so set index_ and slot_ to the end position
                std::tie(index_, slot_) = end_pos(buckets_.get());
                return *this;
            }

            //! Advance the iterator to the next item in the table, or to the
            //! end of the table. Returns the iterator at its old position.
            //! Behavior is undefined if the iterator is at the end.
            templated_iterator operator++(int) {
                templated_iterator old(*this);
                ++(*this);
                return old;
            }

            //! Move the iterator back to the previous item in the table.
            //! Returns the iterator at its new position. Behavior is undefined
            //! if the iterator is at the beginning.
            templated_iterator& operator--() {
                // Move backward until we get to the beginning. If we try to
                // move before that, we stop.
                check_iterator();
                for (; index_ >= 0; --index_) {
                    while (--slot_ >= 0) {
                        if (buckets_.get()[index_].occupied(slot_)) {
                            return *this;
                        }
                    }
                    slot_ = SLOT_PER_BUCKET;
                }
                // Either we iterated before begin(), which means we're in
                // undefined territory, or we iterated from the end of the table
                // back, which means the table is empty. Either way, setting the
                // index_ and slot_ to end_pos() is okay.
                std::tie(index_, slot_) = end_pos(buckets_.get());
                return *this;
            }

            //! Move the iterator back to the previous item in the table.
            //! Returns the iterator at its old position. Behavior is undefined
            //! if the iterator is at the beginning.
            templated_iterator operator--(int) {
                templated_iterator old(*this);
                --(*this);
                return old;
            }

        private:
            static const std::pair<intmax_t, intmax_t> end_pos(
                const buckets_t& buckets) {
                // When index_ == buckets.size() and slot_ == 0, we're at the
                // end of the table. When index_ and slot_ point to the data
                // with the lowest bucket and slot, we're at the beginning of
                // the table. If there is nothing in the table, index_ ==
                // buckets.size() and slot_ == 0 also means we're at the
                // beginning of the table (so begin() == end()).
<<<<<<< HEAD
        return{ buckets.size(), 0 };
=======
                return {buckets.size(), 0};
>>>>>>> 242b4549
            }

            // The private constructor is used by locked_table to create
            // iterators from scratch. If the given index_-slot_ pair is at the
            // end of the table, or that spot is occupied, stay. Otherwise, step
            // forward to the next data item, or to the end of the table.
            templated_iterator(
<<<<<<< HEAD
        typename std::conditional<IS_CONST, const buckets_t, buckets_t>::type & buckets,
        std::shared_ptr<bool> has_table_lock,
        size_t index,
        size_t slot)
        : buckets_(buckets),
        has_table_lock_(has_table_lock),
        index_(index),
        slot_(slot) {
=======
                typename decltype(buckets_)::type& buckets,
                std::shared_ptr<bool> has_table_lock, size_t index, size_t slot)
                : buckets_(buckets), has_table_lock_(has_table_lock),
                  index_(index), slot_(slot) {
>>>>>>> 242b4549
                if (std::make_pair(index_, slot_) != end_pos(buckets) &&
                    !buckets[index_].occupied(slot_)) {
                    operator++();
                }
            }

            // Throws an exception if the iterator has been invalidated because
            // the locked_table lost ownership of the table info.
            void check_iterator() const {
                if (!(*has_table_lock_)) {
                    throw std::runtime_error("Iterator has been invalidated");
                }
            }

            friend class cuckoohash_map<Key, T, Hash, Pred,
                                        Alloc, SLOT_PER_BUCKET>;
        };

    public:
        typedef templated_iterator<true> const_iterator;
        typedef templated_iterator<false> iterator;

        //! begin returns an iterator to the beginning of the table
        iterator begin() {
            check_table();
            return iterator(buckets_.get(), has_table_lock_, 0, 0);
        }

        //! begin returns a const_iterator to the beginning of the table
        const_iterator begin() const {
            check_table();
            return const_iterator(buckets_.get(), has_table_lock_, 0, 0);
        }

        //! cbegin returns a const_iterator to the beginning of the table
        const_iterator cbegin() const {
            return begin();
        }

        //! end returns an iterator to the end of the table
        iterator end() {
            check_table();
            const auto end_pos = const_iterator::end_pos(buckets_.get());
            return iterator(buckets_.get(), has_table_lock_,
                            end_pos.first, end_pos.second);
        }

        //! end returns a const_iterator to the end of the table
        const_iterator end() const {
            check_table();
            const auto end_pos = const_iterator::end_pos(buckets_.get());
            return const_iterator(buckets_.get(), has_table_lock_,
                                  end_pos.first, end_pos.second);
        }

        //! cend returns a const_iterator to the end of the table
        const_iterator cend() const {
            return end();
        }

    private:
        // Throws an exception if the locked_table has been invalidated because
        // it lost ownership of the table info.
        void check_table() const {
            if (!has_table_lock()) {
                throw std::runtime_error(
                    "locked_table lost ownership of table");
            }
        }

        friend class cuckoohash_map<Key, T, Hash, Pred, Alloc, SLOT_PER_BUCKET>;
    };

    //! lock_table construct a \ref locked_table object that owns all the locks
    //! in the table. This can be used to iterate through the table.
    locked_table lock_table() {
        return locked_table(*this);
    }

    // This class is a friend for unit testing
    friend class UnitTestInternalAccess;

    // Member variables
private:
    // 2**hashpower is the number of buckets. This cannot be changed unless all
    // the locks are taken on the table. Since it is still read and written by
    // multiple threads not necessarily synchronized by a lock, we keep it
    // atomic
    std::atomic<size_t> hashpower_;

    // vector of buckets. The size or memory location of the buckets cannot be
    // changed unless al the locks are taken on the table. Thus, it is only safe
    // to access the buckets_ vector when you have at least one lock held.
    buckets_t buckets_;

    // array of locks. marked mutable, so that const methods can take locks.
    // Even though it's a vector, it should not ever change in size after the
    // initial allocation.
    mutable locks_t locks_;

    // a lock to synchronize expansions
    expansion_lock_t expansion_lock_;

    // per-core counters for the number of inserts and deletes
    std::vector<
        cacheint, typename allocator_type::template rebind<cacheint>::other>
    num_inserts_, num_deletes_;

    // stores the minimum load factor allowed for automatic expansions. Whenever
    // an automatic expansion is triggered (during an insertion where cuckoo
    // hashing fails, for example), we check the load factor against this
    // double, and throw an exception if it's lower than this value. It can be
    // used to signal when the hash function is bad or the input adversarial.
    std::atomic<double> minimum_load_factor_;

    // stores the maximum hashpower allowed for any expansions. If set to
    // NO_MAXIMUM_HASHPOWER, this limit will be disregarded.
    std::atomic<size_t> maximum_hashpower_;
<<<<<<< HEAD
=======

    // The hash function
    hasher hash_fn;

    // The equality function
    key_equal eq_fn;
>>>>>>> 242b4549
};

#endif // _CUCKOOHASH_MAP_HH
<|MERGE_RESOLUTION|>--- conflicted
+++ resolved
@@ -23,18 +23,12 @@
 #include <thread>
 #include <tuple>
 #include <type_traits>
-<<<<<<< HEAD
 #ifndef _WIN32
 #include <unistd.h>
 #endif
 #include <utility>
 #include <vector>
 #include <iostream>
-=======
-#include <unistd.h>
-#include <utility>
-#include <vector>
->>>>>>> 242b4549
 
 #include "cuckoohash_config.hh"
 #include "cuckoohash_util.hh"
@@ -115,11 +109,7 @@
         //! reference. Instead, it has the same behavior as operator=(const
         //! mapped_type& val).
         reference& operator=(const reference& ref) {
-<<<<<<< HEAD
-      *this = (mapped_type)ref;
-=======
             *this = (mapped_type) ref;
->>>>>>> 242b4549
             return *this;
         }
 
@@ -159,12 +149,8 @@
 
     // number of cores on the machine
     static size_t kNumCores() {
-<<<<<<< HEAD
-    static size_t cores = std::thread::hardware_concurrency();
-=======
         static size_t cores = std::thread::hardware_concurrency() == 0 ?
             sysconf(_SC_NPROCESSORS_ONLN) : std::thread::hardware_concurrency();
->>>>>>> 242b4549
         return cores;
     }
 
@@ -187,12 +173,8 @@
         inline bool try_lock() {
             return !lock_.test_and_set(std::memory_order_acquire);
         }
-<<<<<<< HEAD
-  };
-=======
 
     } __attribute__((aligned(64)));
->>>>>>> 242b4549
 
     typedef enum {
         ok,
@@ -280,13 +262,6 @@
             }
         }
 
-<<<<<<< HEAD
-        ~Bucket() {
-            clear();
-        }
-
-=======
->>>>>>> 242b4549
         // Moves the item in b1[slot1] into b2[slot2] without copying
         static void move_to_bucket(
             Bucket& b1, size_t slot1,
@@ -320,17 +295,10 @@
     // cacheint is a cache-aligned atomic integer type.
     struct cacheint {
         std::atomic<size_t> num;
-<<<<<<< HEAD
-    cacheint() : num(0) {}
-    cacheint(size_t x) : num(x) {}
-    cacheint(const cacheint& x) : num(x.num.load()) {}
-    cacheint(cacheint&& x) : num(x.num.load()) {}
-=======
         cacheint(): num(0) {}
         cacheint(size_t x): num(x) {}
         cacheint(const cacheint& x): num(x.num.load()) {}
         cacheint(cacheint&& x): num(x.num.load()) {}
->>>>>>> 242b4549
         cacheint& operator=(const cacheint& x) {
             num = x.num.load();
             return *this;
@@ -339,11 +307,7 @@
             num = x.num.load();
             return *this;
         }
-<<<<<<< HEAD
-  };
-=======
     } __attribute__((aligned(64)));
->>>>>>> 242b4549
 
     // Helper methods to read and write hashpower_ with the correct memory
     // barriers
@@ -359,11 +323,7 @@
     static inline int get_counterid() {
         // counterid stores the per-thread counter index of each thread. Each
         // counter value corresponds to a core on the machine.
-<<<<<<< HEAD
-    static  int counterid = -1;
-=======
         static __thread int counterid = -1;
->>>>>>> 242b4549
 
         if (counterid < 0) {
             counterid = rand() % kNumCores();
@@ -373,43 +333,23 @@
 
     // reserve_calc takes in a parameter specifying a certain number of slots
     // for a table and returns the smallest hashpower that will hold n elements.
-<<<<<<< HEAD
-    static size_t reserve_calc(size_t n) {
-        double nhd = ceil(log2((double)n / (double)slot_per_bucket));
-    size_t new_hp = (size_t)(nhd <= 0 ? 1.0 : nhd);
-        assert(n <= hashsize(new_hp) * slot_per_bucket);
-        return new_hp;
-    }
-
-    // hashfn returns an instance of the hash function
-    static hasher hashfn() {
-        static hasher hash;
-        return hash;
-    }
-
-    // eqfn returns an instance of the equality predicate
-    static key_equal eqfn() {
-        static key_equal eq;
-        return eq;
-=======
-    static size_t reserve_calc(const size_t n) {
-        size_t buckets = (n + slot_per_bucket - 1) / slot_per_bucket;
-        size_t blog2;
-        if (buckets <= 1) {
-            blog2 = 1;
-        } else {
-            blog2 = 0;
-            for (size_t bcounter = buckets; bcounter > 1; bcounter >>= 1) {
-                ++blog2;
-            }
-            if (hashsize(blog2) < buckets) {
-                ++blog2;
-            }
-        }
-        assert(n <= hashsize(blog2) * slot_per_bucket);
-        return blog2;
->>>>>>> 242b4549
-    }
+    static size_t reserve_calc(const size_t n) {
+        size_t buckets = (n + slot_per_bucket - 1) / slot_per_bucket;
+        size_t blog2;
+        if (buckets <= 1) {
+            blog2 = 1;
+        } else {
+            blog2 = 0;
+            for (size_t bcounter = buckets; bcounter > 1; bcounter >>= 1) {
+                ++blog2;
+    }
+            if (hashsize(blog2) < buckets) {
+                ++blog2;
+    }
+    }
+        assert(n <= hashsize(blog2) * slot_per_bucket);
+        return blog2;
+    }
 
 public:
     /**
@@ -425,14 +365,10 @@
      */
     cuckoohash_map(size_t n = DEFAULT_SIZE,
                    double mlf = DEFAULT_MINIMUM_LOAD_FACTOR,
-<<<<<<< HEAD
-                   size_t mhp = NO_MAXIMUM_HASHPOWER) {
-=======
-                   size_t mhp = NO_MAXIMUM_HASHPOWER,
-                   const hasher& hf = hasher(),
-                   const key_equal eql = key_equal())
-        : hash_fn(hf), eq_fn(eql) {
->>>>>>> 242b4549
+                   size_t mhp = NO_MAXIMUM_HASHPOWER,
+                   const hasher& hf = hasher(),
+                   const key_equal eql = key_equal())
+        : hash_fn(hf), eq_fn(eql) {
         minimum_load_factor(mlf);
         maximum_hashpower(mhp);
         size_t hp = reserve_calc(n);
@@ -448,13 +384,10 @@
         num_deletes_.resize(kNumCores(), 0);
     }
 
-<<<<<<< HEAD
-=======
-    ~cuckoohash_map() {
-        cuckoo_clear();
-    }
-
->>>>>>> 242b4549
+    ~cuckoohash_map() {
+        cuckoo_clear();
+    }
+
     //! clear removes all the elements in the hash table, calling their
     //! destructors.
     void clear() noexcept {
@@ -701,20 +634,12 @@
 
     //! hash_function returns the hash function object used by the table.
     hasher hash_function() const noexcept {
-<<<<<<< HEAD
-        return hashfn();
-=======
-        return hash_fn;
->>>>>>> 242b4549
+        return hash_fn;
     }
 
     //! key_eq returns the equality predicate object used by the table.
     key_equal key_eq() const noexcept {
-<<<<<<< HEAD
-        return eqfn();
-=======
-        return eq_fn;
->>>>>>> 242b4549
+        return eq_fn;
     }
 
     //! Returns a \ref reference to the mapped value stored at the given key.
@@ -744,11 +669,7 @@
 
         template <typename... Args>
         BucketContainer(const cuckoohash_map* _map, Args&&... inds)
-<<<<<<< HEAD
-      : map(_map), i{ {inds...} } {}
-=======
             : map(_map), i{{inds...}} {}
->>>>>>> 242b4549
 
         BucketContainer(const cuckoohash_map* _map, std::array<size_t, N> _i)
             : map(_map), i(_i) {}
@@ -842,11 +763,7 @@
         const size_t l = lock_ind(i);
         locks_[l].lock();
         check_hashpower(hp, l);
-<<<<<<< HEAD
-    return OneBucket{ this, i };
-=======
         return OneBucket{this, i};
->>>>>>> 242b4549
     }
 
     // locks the two bucket indexes, always locking the earlier index first to
@@ -865,11 +782,7 @@
         if (l2 != l1) {
             locks_[l2].lock();
         }
-<<<<<<< HEAD
-    return TwoBuckets{ this, i1, i2 };
-=======
         return TwoBuckets{this, i1, i2};
->>>>>>> 242b4549
     }
 
     // lock_two_one locks the three bucket indexes in numerical order, returning
@@ -880,13 +793,8 @@
     std::pair<TwoBuckets, OneBucket>
     lock_three(const size_t hp, const size_t i1,
                const size_t i2, const size_t i3) const {
-<<<<<<< HEAD
-    std::array<size_t, 3> l{ {
-            lock_ind(i1), lock_ind(i2), lock_ind(i3)} };
-=======
         std::array<size_t, 3> l{{
                 lock_ind(i1), lock_ind(i2), lock_ind(i3)}};
->>>>>>> 242b4549
         std::sort(l.begin(), l.end());
         locks_[l[0]].lock();
         check_hashpower(hp, l[0]);
@@ -897,19 +805,11 @@
             locks_[l[2]].lock();
         }
         return std::make_pair(
-<<<<<<< HEAD
-      TwoBuckets{ this, i1, i2 },
-            OneBucket{
-                (lock_ind(i3) == lock_ind(i1) ||
-                 lock_ind(i3) == lock_ind(i2)) ?
-              nullptr : this, i3 });
-=======
             TwoBuckets{this, i1, i2},
             OneBucket{
                 (lock_ind(i3) == lock_ind(i1) ||
                  lock_ind(i3) == lock_ind(i2)) ?
                     nullptr : this, i3});
->>>>>>> 242b4549
     }
 
     // snapshot_and_lock_two loads locks the buckets associated with the given
@@ -941,11 +841,7 @@
         // If nullptr, do nothing
         locks_t* locks_;
     public:
-<<<<<<< HEAD
-    AllUnlocker(locks_t* locks) : locks_(locks) {}
-=======
         AllUnlocker(locks_t* locks): locks_(locks) {}
->>>>>>> 242b4549
 
         AllUnlocker(const AllUnlocker&) = delete;
         AllUnlocker(AllUnlocker&& au) : locks_(au.locks_) {
@@ -995,11 +891,7 @@
     // hashsize returns the number of buckets corresponding to a given
     // hashpower.
     static inline size_t hashsize(const size_t hp) {
-<<<<<<< HEAD
-        return 1U << hp;
-=======
-        return 1UL << hp;
->>>>>>> 242b4549
+        return 1UL << hp;
     }
 
     // hashmask returns the bitmask for the buckets array corresponding to a
@@ -1009,13 +901,8 @@
     }
 
     // hashed_key hashes the given key.
-<<<<<<< HEAD
-    static inline size_t hashed_key(const key_type &key) {
-        return hashfn()(key);
-=======
-    inline size_t hashed_key(const key_type &key) const {
-        return hash_function()(key);
->>>>>>> 242b4549
+    inline size_t hashed_key(const key_type &key) const {
+        return hash_function()(key);
     }
 
     // index_hash returns the first possible bucket that the given hashed key
@@ -1042,11 +929,7 @@
     // bytes of the hashed key. This is used for partial-key cuckoohashing, and
     // for finding the alternate bucket of that a key hashes to.
     static inline partial_t partial_key(const size_t hv) {
-<<<<<<< HEAD
-    return (partial_t)(hv >> ((sizeof(size_t) - sizeof(partial_t)) * 8));
-=======
         return (partial_t)(hv >> ((sizeof(size_t)-sizeof(partial_t)) * 8));
->>>>>>> 242b4549
     }
 
     // A constexpr version of pow that we can use for static_asserts
@@ -1079,39 +962,24 @@
         // maximum pathcode to be at least slot_per_bucket^(MAX_BFS_PATH_LEN)
         size_t pathcode;
         static_assert(const_pow(slot_per_bucket, MAX_BFS_PATH_LEN) <
-<<<<<<< HEAD
-                  (std::numeric_limits<decltype(pathcode)>::max)(),
-=======
                       std::numeric_limits<decltype(pathcode)>::max(),
->>>>>>> 242b4549
                       "pathcode may not be large enough to encode a cuckoo"
                       " path");
         // The 0-indexed position in the cuckoo path this slot occupies. It must
         // be less than MAX_BFS_PATH_LEN, and also able to hold negative values.
         int_fast8_t depth;
         static_assert(MAX_BFS_PATH_LEN - 1 <=
-<<<<<<< HEAD
-                  (std::numeric_limits<decltype(depth)>::max)(),
-                      "The depth type must able to hold a value of"
-                      " MAX_BFS_PATH_LEN - 1");
-    static_assert(-1 >= (std::numeric_limits<decltype(depth)>::min)(),
-=======
                       std::numeric_limits<decltype(depth)>::max(),
                       "The depth type must able to hold a value of"
                       " MAX_BFS_PATH_LEN - 1");
         static_assert(-1 >= std::numeric_limits<decltype(depth)>::min(),
->>>>>>> 242b4549
                       "The depth type must be able to hold a value of -1");
         b_slot() {}
         b_slot(const size_t b, const size_t p, const decltype(depth) d)
             : bucket(b), pathcode(p), depth(d) {
             assert(d < MAX_BFS_PATH_LEN);
         }
-<<<<<<< HEAD
-  };
-=======
     } __attribute__((__packed__));
->>>>>>> 242b4549
 
     // b_queue is the queue used to store b_slots for BFS cuckoo hashing.
     class b_queue {
@@ -1156,11 +1024,7 @@
         bool full() {
             return increment(last) == first;
         }
-<<<<<<< HEAD
-  };
-=======
     } __attribute__((__packed__));
->>>>>>> 242b4549
 
     // slot_search searches for a cuckoo path using breadth-first search. It
     // starts with the i1 and i2 buckets, and, until it finds a bucket with an
@@ -1196,11 +1060,7 @@
                 const partial_t partial = b.partial(slot);
                 if (x.depth < MAX_BFS_PATH_LEN - 1) {
                     b_slot y(alt_index(hp, partial, x.bucket),
-<<<<<<< HEAD
-                   x.pathcode * slot_per_bucket + slot, x.depth + 1);
-=======
                              x.pathcode * slot_per_bucket + slot, x.depth+1);
->>>>>>> 242b4549
                     q.enqueue(y);
                 }
             }
@@ -1253,11 +1113,7 @@
         }
         for (int i = 1; i <= x.depth; ++i) {
             CuckooRecord& curr = cuckoo_path[i];
-<<<<<<< HEAD
-      CuckooRecord& prev = cuckoo_path[i - 1];
-=======
             CuckooRecord& prev = cuckoo_path[i-1];
->>>>>>> 242b4549
             assert(prev.bucket == index_hash(hp, prev.hv) ||
                    prev.bucket == alt_index(hp, partial_key(prev.hv),
                                             index_hash(hp, prev.hv)));
@@ -1418,11 +1274,7 @@
             if (!is_simple && partial != b.partial(i)) {
                 continue;
             }
-<<<<<<< HEAD
-            if (eqfn()(key, b.key(i))) {
-=======
-            if (key_eq()(key, b.key(i))) {
->>>>>>> 242b4549
+            if (key_eq()(key, b.key(i))) {
                 val = b.val(i);
                 return true;
             }
@@ -1441,11 +1293,7 @@
             if (!is_simple && partial != b.partial(i)) {
                 continue;
             }
-<<<<<<< HEAD
-            if (eqfn()(key, b.key(i))) {
-=======
-            if (key_eq()(key, b.key(i))) {
->>>>>>> 242b4549
+            if (key_eq()(key, b.key(i))) {
                 return true;
             }
         }
@@ -1478,11 +1326,7 @@
                 if (!is_simple && partial != b.partial(i)) {
                     continue;
                 }
-<<<<<<< HEAD
-                if (eqfn()(key, b.key(i))) {
-=======
-                if (key_eq()(key, b.key(i))) {
->>>>>>> 242b4549
+                if (key_eq()(key, b.key(i))) {
                     return false;
                 }
             } else {
@@ -1506,11 +1350,7 @@
             if (!is_simple && b.partial(i) != partial) {
                 continue;
             }
-<<<<<<< HEAD
-            if (eqfn()(b.key(i), key)) {
-=======
-            if (key_eq()(b.key(i), key)) {
->>>>>>> 242b4549
+            if (key_eq()(b.key(i), key)) {
                 b.eraseKV(i);
                 num_deletes_[get_counterid()].num.fetch_add(
                     1, std::memory_order_relaxed);
@@ -1532,11 +1372,7 @@
             if (!is_simple && b.partial(i) != partial) {
                 continue;
             }
-<<<<<<< HEAD
-            if (eqfn()(b.key(i), key)) {
-=======
-            if (key_eq()(b.key(i), key)) {
->>>>>>> 242b4549
+            if (key_eq()(b.key(i), key)) {
                 b.val(i) = std::forward<V>(val);
                 return true;
             }
@@ -1556,11 +1392,7 @@
             if (!is_simple && b.partial(i) != partial) {
                 continue;
             }
-<<<<<<< HEAD
-            if (eqfn()(b.key(i), key)) {
-=======
-            if (key_eq()(b.key(i), key)) {
->>>>>>> 242b4549
+            if (key_eq()(b.key(i), key)) {
                 fn(b.val(i));
                 return true;
             }
@@ -1770,11 +1602,7 @@
             inserts += num_inserts_[i].num.load();
             deletes += num_deletes_[i].num.load();
         }
-<<<<<<< HEAD
-    return inserts - deletes;
-=======
         return inserts-deletes;
->>>>>>> 242b4549
     }
 
     // cuckoo_loadfactor returns the load factor of the given table.
@@ -1934,11 +1762,7 @@
         for (size_t i = 0; i < threadnum; ++i) {
             insertion_threads[i] = std::thread(
                 insert_into_table, std::ref(new_map), std::ref(buckets_),
-<<<<<<< HEAD
-        i*buckets_per_thread, std::min((i + 1)*buckets_per_thread,
-=======
                 i*buckets_per_thread, std::min((i+1)*buckets_per_thread,
->>>>>>> 242b4549
                                                hashsize(hp)));
         }
         for (size_t i = 0; i < threadnum; ++i) {
@@ -2025,19 +1849,12 @@
         template <bool IS_CONST>
         class templated_iterator :
             public std::iterator<std::bidirectional_iterator_tag, value_type> {
-<<<<<<< HEAD
-            // The buckets locked and owned by the locked table being iterated
-            // over.
-            std::reference_wrapper<
-        typename std::conditional<IS_CONST, const buckets_t, buckets_t>::type> buckets_;
-=======
 
             // The buckets locked and owned by the locked table being iterated
             // over.
             std::reference_wrapper<
                 typename std::conditional<
                 IS_CONST, const buckets_t, buckets_t>::type> buckets_;
->>>>>>> 242b4549
 
             // The shared boolean indicating whether the iterator points to a
             // still-locked table or not. It should never be nullptr.
@@ -2100,10 +1917,7 @@
                 return &buckets_.get()[index_].kvpair(slot_);
             }
 
-<<<<<<< HEAD
-=======
-
->>>>>>> 242b4549
+
             //! Advance the iterator to the next item in the table, or to the
             //! end of the table. Returns the iterator at its new position.
             //! Behavior is undefined if the iterator is at the end.
@@ -2174,11 +1988,7 @@
                 // the table. If there is nothing in the table, index_ ==
                 // buckets.size() and slot_ == 0 also means we're at the
                 // beginning of the table (so begin() == end()).
-<<<<<<< HEAD
-        return{ buckets.size(), 0 };
-=======
                 return {buckets.size(), 0};
->>>>>>> 242b4549
             }
 
             // The private constructor is used by locked_table to create
@@ -2186,21 +1996,10 @@
             // end of the table, or that spot is occupied, stay. Otherwise, step
             // forward to the next data item, or to the end of the table.
             templated_iterator(
-<<<<<<< HEAD
-        typename std::conditional<IS_CONST, const buckets_t, buckets_t>::type & buckets,
-        std::shared_ptr<bool> has_table_lock,
-        size_t index,
-        size_t slot)
-        : buckets_(buckets),
-        has_table_lock_(has_table_lock),
-        index_(index),
-        slot_(slot) {
-=======
                 typename decltype(buckets_)::type& buckets,
                 std::shared_ptr<bool> has_table_lock, size_t index, size_t slot)
                 : buckets_(buckets), has_table_lock_(has_table_lock),
                   index_(index), slot_(slot) {
->>>>>>> 242b4549
                 if (std::make_pair(index_, slot_) != end_pos(buckets) &&
                     !buckets[index_].occupied(slot_)) {
                     operator++();
@@ -2319,15 +2118,12 @@
     // stores the maximum hashpower allowed for any expansions. If set to
     // NO_MAXIMUM_HASHPOWER, this limit will be disregarded.
     std::atomic<size_t> maximum_hashpower_;
-<<<<<<< HEAD
-=======
-
-    // The hash function
-    hasher hash_fn;
-
-    // The equality function
-    key_equal eq_fn;
->>>>>>> 242b4549
+
+    // The hash function
+    hasher hash_fn;
+
+    // The equality function
+    key_equal eq_fn;
 };
 
-#endif // _CUCKOOHASH_MAP_HH
+#endif // _CUCKOOHASH_MAP_HH