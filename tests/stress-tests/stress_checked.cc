<<<<<<< HEAD
// Tests concurrent inserts, deletes, updates, and finds. The test makes sure
// that multiple operations are not run on the same key, so that the accuracy of
// the operations can be verified.

#ifdef HAVE_CONFIG_H
#  include "config.h"
#endif

#include <algorithm>
#include <array>
#include <atomic>
#include <chrono>
#include <cstdint>
#include <iostream>
#include <limits>
#include <memory>
#include <mutex>
#include <random>
#include <stdexcept>
#include <thread>
#include <chrono>
#include <utility>
#include <vector>
#ifndef _WIN32
#include <unistd.h>
#endif

#include "../../src/cuckoohash_map.hh"
#include "../test_util.hh"

typedef uint32_t KeyType;
typedef std::string KeyType2;
typedef uint32_t ValType;
typedef int32_t ValType2;

// The number of keys to size the table with, expressed as a power of
// 2. This can be set with the command line flag --power
size_t power = 25;
size_t numkeys; // Holds 2^power
// The number of threads spawned for each type of operation. This can
// be set with the command line flag --thread-num
size_t thread_num = 4;
// Whether to disable inserts or not. This can be set with the command
// line flag --disable-inserts
bool disable_inserts = false;
// Whether to disable deletes or not. This can be set with the command
// line flag --disable-deletes
bool disable_deletes = false;
// Whether to disable updates or not. This can be set with the command
// line flag --disable-updates
bool disable_updates = false;
// Whether to disable finds or not. This can be set with the command
// line flag --disable-finds
bool disable_finds = false;
// How many seconds to run the test for. This can be set with the
// command line flag --time
size_t test_len = 10;
// The seed for the random number generator. If this isn't set to a
// nonzero value with the --seed flag, the current time is used
size_t seed = 0;
// Whether to use strings as the key
bool use_strings = false;

std::atomic<size_t> num_inserts = ATOMIC_VAR_INIT(0);
std::atomic<size_t> num_deletes = ATOMIC_VAR_INIT(0);
std::atomic<size_t> num_updates = ATOMIC_VAR_INIT(0);
std::atomic<size_t> num_finds = ATOMIC_VAR_INIT(0);

template <class KType>
class AllEnvironment {
public:
  AllEnvironment()
    : table(numkeys), table2(numkeys), keys(numkeys), vals(numkeys),
    vals2(numkeys), in_table(new bool[numkeys]), in_use(numkeys),
    val_dist(std::numeric_limits<ValType>::min(),
             std::numeric_limits<ValType>::max()),
    val_dist2(std::numeric_limits<ValType2>::min(),
              std::numeric_limits<ValType2>::max()),
    ind_dist(0, numkeys - 1), finished(false) {
    // Sets up the random number generator
    if (seed == 0) {
      seed = std::chrono::system_clock::now().time_since_epoch().count();
    }
    std::cout << "seed = " << seed << std::endl;
    gen_seed = seed;

    // Fills in all the vectors except vals, which will be filled
    // in by the insertion threads.
    for (size_t i = 0; i < numkeys; i++) {
      keys[i] = generateKey<KType>(i);
      in_table[i] = false;
      in_use[i].clear();
    }
  }

  cuckoohash_map<KType, ValType> table;
  cuckoohash_map<KType, ValType2> table2;
  std::vector<KType> keys;
  std::vector<ValType> vals;
  std::vector<ValType2> vals2;
  std::unique_ptr<bool[]> in_table;
  std::vector<std::atomic_flag> in_use;
  std::uniform_int_distribution<ValType> val_dist;
  std::uniform_int_distribution<ValType2> val_dist2;
  std::uniform_int_distribution<size_t> ind_dist;
  size_t gen_seed;
  // When set to true, it signals to the threads to stop running
  std::atomic<bool> finished;
};

template <class KType>
void stress_insert_thread(AllEnvironment<KType> *env) {
  std::mt19937_64 gen(env->gen_seed);
  while (!env->finished.load()) {
    // Pick a random number between 0 and numkeys. If that slot is
    // not in use, lock the slot. Insert a random value into both
    // tables. The inserts should only be successful if the key
    // wasn't in the table. If the inserts succeeded, check that
    // the insertion were actually successful with another find
    // operation, and then store the values in their arrays and
    // set in_table to true and clear in_use
    size_t ind = env->ind_dist(gen);
    if (!env->in_use[ind].test_and_set()) {
      KType k = env->keys[ind];
      ValType v = env->val_dist(gen);
      ValType2 v2 = env->val_dist2(gen);
      bool res = env->table.insert(k, v);
      bool res2 = env->table2.insert(k, v2);
      EXPECT_NE(res, env->in_table[ind]);
      EXPECT_NE(res2, env->in_table[ind]);
      if (res) {
        EXPECT_EQ(v, env->table.find(k));
        EXPECT_EQ(v2, env->table2.find(k));
        env->vals[ind] = v;
        env->vals2[ind] = v2;
        env->in_table[ind] = true;
        num_inserts.fetch_add(2, std::memory_order_relaxed);
      }
      env->in_use[ind].clear();
    }
  }
}

template <class KType>
void delete_thread(AllEnvironment<KType> *env) {
  std::mt19937_64 gen(env->gen_seed);
  while (!env->finished.load()) {
    // Run deletes on a random key, check that the deletes
    // succeeded only if the keys were in the table. If the
    // deletes succeeded, check that the keys are indeed not in
    // the tables anymore, and then set in_table to false
    size_t ind = env->ind_dist(gen);
    if (!env->in_use[ind].test_and_set()) {
      KType k = env->keys[ind];
      bool res = env->table.erase(k);
      bool res2 = env->table2.erase(k);
      EXPECT_EQ(res, env->in_table[ind]);
      EXPECT_EQ(res2, env->in_table[ind]);
      if (res) {
        ValType find_v = 0;
        ValType2 find_v2 = 0;
        EXPECT_FALSE(env->table.find(k, find_v));
        EXPECT_FALSE(env->table2.find(k, find_v2));
        env->in_table[ind] = false;
        num_deletes.fetch_add(2, std::memory_order_relaxed);
      }
      env->in_use[ind].clear();
    }
  }
}

template <class KType>
void update_thread(AllEnvironment<KType> *env) {
  std::mt19937_64 gen(env->gen_seed);
  std::uniform_int_distribution<size_t> third(0, 2);
  auto updatefn = [](ValType& v) { v += 3; };
  auto updatefn2 = [](ValType2& v) { v += 10; };
  while (!env->finished.load()) {
    // Run updates, update_fns, or upserts on a random key, check
    // that the operations succeeded only if the keys were in the
    // table (or that they succeeded regardless if it's an
    // upsert). If successful, check that the keys are indeed in
    // the table with the new value, and then set in_table to true
    size_t ind = env->ind_dist(gen);
    if (!env->in_use[ind].test_and_set()) {
      KType k = env->keys[ind];
      ValType v;
      ValType2 v2;
      bool res, res2;
      switch (third(gen)) {
      case 0:
        // update
        v = env->val_dist(gen);
        v2 = env->val_dist2(gen);
        res = env->table.update(k, v);
        res2 = env->table2.update(k, v2);
        EXPECT_EQ(res, env->in_table[ind]);
        EXPECT_EQ(res2, env->in_table[ind]);
        break;
      case 1:
        // update_fn
        v = env->vals[ind];
        v2 = env->vals2[ind];
        updatefn(v);
        updatefn2(v2);
        res = env->table.update_fn(k, updatefn);
        res2 = env->table2.update_fn(k, updatefn2);
        EXPECT_EQ(res, env->in_table[ind]);
        EXPECT_EQ(res2, env->in_table[ind]);
        break;
      case 2:
        // upsert
        if (env->in_table[ind]) {
          // Then it should run updatefn
          v = env->vals[ind];
          v2 = env->vals2[ind];
          updatefn(v);
          updatefn2(v2);
        } else {
          // Then it should run an insert
          v = env->val_dist(gen);
          v2 = env->val_dist2(gen);
        }
        // These upserts should always succeed, so set res and res2 to
        // true.
        env->table.upsert(k, updatefn, v);
        env->table2.upsert(k, updatefn2, v2);
        res = res2 = true;
        env->in_table[ind] = true;
        break;
      default:
        throw std::logic_error("Impossible");
      }
      if (res) {
        EXPECT_EQ(v, env->table.find(k));
        EXPECT_EQ(v2, env->table2.find(k));
        env->vals[ind] = v;
        env->vals2[ind] = v2;
        num_updates.fetch_add(2, std::memory_order_relaxed);
      }
      env->in_use[ind].clear();
    }
  }
}

template <class KType>
void find_thread(AllEnvironment<KType> *env) {
  std::mt19937_64 gen(env->gen_seed);
  while (!env->finished.load()) {
    // Run finds on a random key and check that the presence of
    // the keys matches in_table
    size_t ind = env->ind_dist(gen);
    if (!env->in_use[ind].test_and_set()) {
      KType k = env->keys[ind];
      try {
        EXPECT_EQ(env->vals[ind], env->table.find(k));
        EXPECT_TRUE(env->in_table[ind]);
      } catch (const std::out_of_range&) {
        EXPECT_FALSE(env->in_table[ind]);
      }
      try {
        EXPECT_EQ(env->vals2[ind], env->table2.find(k));
        EXPECT_TRUE(env->in_table[ind]);
      } catch (const std::out_of_range&) {
        EXPECT_FALSE(env->in_table[ind]);
      }
      num_finds.fetch_add(2, std::memory_order_relaxed);
      env->in_use[ind].clear();
    }
  }
}

// Spawns thread_num insert, delete, update, and find threads
template <class KType>
void StressTest(AllEnvironment<KType> *env) {
  std::vector<std::thread> threads;
  for (size_t i = 0; i < thread_num; i++) {
    if (!disable_inserts) {
      threads.emplace_back(stress_insert_thread<KType>, env);
    }
    if (!disable_deletes) {
      threads.emplace_back(delete_thread<KType>, env);
    }
    if (!disable_updates) {
      threads.emplace_back(update_thread<KType>, env);
    }
    if (!disable_finds) {
      threads.emplace_back(find_thread<KType>, env);
    }
  }
  // Sleeps before ending the threads
  std::this_thread::sleep_for(std::chrono::seconds(test_len));
  env->finished.store(true);
  for (size_t i = 0; i < threads.size(); i++) {
    threads[i].join();
  }
  // Finds the number of slots that are filled
  size_t numfilled = 0;
  for (size_t i = 0; i < numkeys; i++) {
    if (env->in_table[i]) {
      numfilled++;
    }
  }
  EXPECT_EQ(numfilled, env->table.size());
  std::cout << "----------Results----------" << std::endl;
  std::cout << "Number of inserts:\t" << num_inserts.load() << std::endl;
  std::cout << "Number of deletes:\t" << num_deletes.load() << std::endl;
  std::cout << "Number of updates:\t" << num_updates.load() << std::endl;
  std::cout << "Number of finds:\t" << num_finds.load() << std::endl;
}

int main(int argc, char** argv) {
  const char* args[] = { "--power", "--thread-num", "--time", "--seed" };
  size_t* arg_vars[] = { &power, &thread_num, &test_len, &seed };
  const char* arg_help[] = {
      "The number of keys to size the table with, expressed as a power of 2",
      "The number of threads to spawn for each type of operation",
      "The number of seconds to run the test for",
      "The seed for the random number generator"
  };
  const char* flags[] = {
      "--disable-inserts", "--disable-deletes", "--disable-updates",
      "--disable-finds", "--use-strings"
  };
  bool* flag_vars[] = {
      &disable_inserts, &disable_deletes, &disable_updates,
      &disable_finds, &use_strings
  };
  const char* flag_help[] = {
      "If set, no inserts will be run",
      "If set, no deletes will be run",
      "If set, no updates will be run",
      "If set, no finds will be run",
      "If set, the key type of the map will be std::string"
  };
  parse_flags(argc, argv, "Runs a stress test on inserts, deletes, and finds",
              args, arg_vars, arg_help, sizeof(args) / sizeof(const char*),
              flags, flag_vars, flag_help, sizeof(flags) / sizeof(const char*));
  numkeys = 1U << power;

  if (use_strings) {
    auto *env = new AllEnvironment<KeyType2>;
    StressTest(env);
    delete env;
  } else {
    auto *env = new AllEnvironment<KeyType>;
    StressTest(env);
    delete env;
  }
  return main_return_value;
=======
// Tests concurrent inserts, deletes, updates, and finds. The test makes sure
// that multiple operations are not run on the same key, so that the accuracy of
// the operations can be verified.

#ifdef HAVE_CONFIG_H
#  include "config.h"
#endif

#include <algorithm>
#include <array>
#include <atomic>
#include <chrono>
#include <cstdint>
#include <iostream>
#include <limits>
#include <memory>
#include <mutex>
#include <random>
#include <stdexcept>
#include <thread>
#include <unistd.h>
#include <utility>
#include <vector>

#include "../../src/cuckoohash_map.hh"
#include "../test_util.hh"

typedef uint32_t KeyType;
typedef std::string KeyType2;
typedef uint32_t ValType;
typedef int32_t ValType2;

// The number of keys to size the table with, expressed as a power of
// 2. This can be set with the command line flag --power
size_t power = 25;
size_t numkeys; // Holds 2^power
// The number of threads spawned for each type of operation. This can
// be set with the command line flag --thread-num
size_t thread_num = 4;
// Whether to disable inserts or not. This can be set with the command
// line flag --disable-inserts
bool disable_inserts = false;
// Whether to disable deletes or not. This can be set with the command
// line flag --disable-deletes
bool disable_deletes = false;
// Whether to disable updates or not. This can be set with the command
// line flag --disable-updates
bool disable_updates = false;
// Whether to disable finds or not. This can be set with the command
// line flag --disable-finds
bool disable_finds = false;
// How many seconds to run the test for. This can be set with the
// command line flag --time
size_t test_len = 10;
// The seed for the random number generator. If this isn't set to a
// nonzero value with the --seed flag, the current time is used
size_t seed = 0;
// Whether to use strings as the key
bool use_strings = false;

std::atomic<size_t> num_inserts = ATOMIC_VAR_INIT(0);
std::atomic<size_t> num_deletes = ATOMIC_VAR_INIT(0);
std::atomic<size_t> num_updates = ATOMIC_VAR_INIT(0);
std::atomic<size_t> num_finds = ATOMIC_VAR_INIT(0);

template <class KType>
class AllEnvironment {
public:
    AllEnvironment()
        : table(numkeys), table2(numkeys), keys(numkeys), vals(numkeys),
          vals2(numkeys), in_table(new bool[numkeys]), in_use(numkeys),
          val_dist(std::numeric_limits<ValType>::min(),
                   std::numeric_limits<ValType>::max()),
          val_dist2(std::numeric_limits<ValType2>::min(),
                    std::numeric_limits<ValType2>::max()),
          ind_dist(0, numkeys-1), finished(false) {
        // Sets up the random number generator
        if (seed == 0) {
            seed = std::chrono::system_clock::now().time_since_epoch().count();
        }
        std::cout << "seed = " << seed << std::endl;
        gen_seed = seed;

        // Fills in all the vectors except vals, which will be filled
        // in by the insertion threads.
        for (size_t i = 0; i < numkeys; i++) {
            keys[i] = generateKey<KType>(i);
            in_table[i] = false;
            in_use[i].clear();
        }
    }

    cuckoohash_map<KType, ValType> table;
    cuckoohash_map<KType, ValType2> table2;
    std::vector<KType> keys;
    std::vector<ValType> vals;
    std::vector<ValType2> vals2;
    std::unique_ptr<bool[]> in_table;
    std::vector<std::atomic_flag> in_use;
    std::uniform_int_distribution<ValType> val_dist;
    std::uniform_int_distribution<ValType2> val_dist2;
    std::uniform_int_distribution<size_t> ind_dist;
    size_t gen_seed;
    // When set to true, it signals to the threads to stop running
    std::atomic<bool> finished;
};

template <class KType>
void stress_insert_thread(AllEnvironment<KType> *env) {
    std::mt19937_64 gen(env->gen_seed);
    while (!env->finished.load()) {
        // Pick a random number between 0 and numkeys. If that slot is
        // not in use, lock the slot. Insert a random value into both
        // tables. The inserts should only be successful if the key
        // wasn't in the table. If the inserts succeeded, check that
        // the insertion were actually successful with another find
        // operation, and then store the values in their arrays and
        // set in_table to true and clear in_use
        size_t ind = env->ind_dist(gen);
        if (!env->in_use[ind].test_and_set()) {
            KType k = env->keys[ind];
            ValType v = env->val_dist(gen);
            ValType2 v2 = env->val_dist2(gen);
            bool res = env->table.insert(k, v);
            bool res2 = env->table2.insert(k, v2);
            EXPECT_NE(res, env->in_table[ind]);
            EXPECT_NE(res2, env->in_table[ind]);
            if (res) {
                EXPECT_EQ(v, env->table.find(k));
                EXPECT_EQ(v2, env->table2.find(k));
                env->vals[ind] = v;
                env->vals2[ind] = v2;
                env->in_table[ind] = true;
                num_inserts.fetch_add(2, std::memory_order_relaxed);
            }
            env->in_use[ind].clear();
        }
    }
}

template <class KType>
void delete_thread(AllEnvironment<KType> *env) {
    std::mt19937_64 gen(env->gen_seed);
    while (!env->finished.load()) {
        // Run deletes on a random key, check that the deletes
        // succeeded only if the keys were in the table. If the
        // deletes succeeded, check that the keys are indeed not in
        // the tables anymore, and then set in_table to false
        size_t ind = env->ind_dist(gen);
        if (!env->in_use[ind].test_and_set()) {
            KType k = env->keys[ind];
            bool res = env->table.erase(k);
            bool res2 = env->table2.erase(k);
            EXPECT_EQ(res, env->in_table[ind]);
            EXPECT_EQ(res2, env->in_table[ind]);
            if (res) {
                ValType find_v = 0;
                ValType2 find_v2 = 0;
                EXPECT_FALSE(env->table.find(k, find_v));
                EXPECT_FALSE(env->table2.find(k, find_v2));
                env->in_table[ind] = false;
                num_deletes.fetch_add(2, std::memory_order_relaxed);
            }
            env->in_use[ind].clear();
        }
    }
}

template <class KType>
void update_thread(AllEnvironment<KType> *env) {
    std::mt19937_64 gen(env->gen_seed);
    std::uniform_int_distribution<size_t> third(0, 2);
    auto updatefn = [](ValType& v) { v += 3; };
    auto updatefn2 = [](ValType2& v) { v += 10; };
    while (!env->finished.load()) {
        // Run updates, update_fns, or upserts on a random key, check
        // that the operations succeeded only if the keys were in the
        // table (or that they succeeded regardless if it's an
        // upsert). If successful, check that the keys are indeed in
        // the table with the new value, and then set in_table to true
        size_t ind = env->ind_dist(gen);
        if (!env->in_use[ind].test_and_set()) {
            KType k = env->keys[ind];
            ValType v;
            ValType2 v2;
            bool res, res2;
            switch (third(gen)) {
            case 0:
                // update
                v = env->val_dist(gen);
                v2 = env->val_dist2(gen);
                res = env->table.update(k, v);
                res2 = env->table2.update(k, v2);
                EXPECT_EQ(res, env->in_table[ind]);
                EXPECT_EQ(res2, env->in_table[ind]);
                break;
            case 1:
                // update_fn
                v = env->vals[ind];
                v2 = env->vals2[ind];
                updatefn(v);
                updatefn2(v2);
                res = env->table.update_fn(k, updatefn);
                res2 = env->table2.update_fn(k, updatefn2);
                EXPECT_EQ(res, env->in_table[ind]);
                EXPECT_EQ(res2, env->in_table[ind]);
                break;
            case 2:
                // upsert
                if (env->in_table[ind]) {
                    // Then it should run updatefn
                    v = env->vals[ind];
                    v2 = env->vals2[ind];
                    updatefn(v);
                    updatefn2(v2);
                } else {
                    // Then it should run an insert
                    v = env->val_dist(gen);
                    v2 = env->val_dist2(gen);
                }
                // These upserts should always succeed, so set res and res2 to
                // true.
                env->table.upsert(k, updatefn, v);
                env->table2.upsert(k, updatefn2, v2);
                res = res2 = true;
                env->in_table[ind] = true;
                break;
            default:
                throw std::logic_error("Impossible");
            }
            if (res) {
                EXPECT_EQ(v, env->table.find(k));
                EXPECT_EQ(v2, env->table2.find(k));
                env->vals[ind] = v;
                env->vals2[ind] = v2;
                num_updates.fetch_add(2, std::memory_order_relaxed);
            }
            env->in_use[ind].clear();
        }
    }
}

template <class KType>
void find_thread(AllEnvironment<KType> *env) {
    std::mt19937_64 gen(env->gen_seed);
    while (!env->finished.load()) {
        // Run finds on a random key and check that the presence of
        // the keys matches in_table
        size_t ind = env->ind_dist(gen);
        if (!env->in_use[ind].test_and_set()) {
            KType k = env->keys[ind];
            try {
                EXPECT_EQ(env->vals[ind], env->table.find(k));
                EXPECT_TRUE(env->in_table[ind]);
            } catch (const std::out_of_range&) {
                EXPECT_FALSE(env->in_table[ind]);
            }
            try {
                EXPECT_EQ(env->vals2[ind], env->table2.find(k));
                EXPECT_TRUE(env->in_table[ind]);
            } catch (const std::out_of_range&) {
                EXPECT_FALSE(env->in_table[ind]);
            }
            num_finds.fetch_add(2, std::memory_order_relaxed);
            env->in_use[ind].clear();
        }
    }
}

// Spawns thread_num insert, delete, update, and find threads
template <class KType>
void StressTest(AllEnvironment<KType> *env) {
    std::vector<std::thread> threads;
    for (size_t i = 0; i < thread_num; i++) {
        if (!disable_inserts) {
            threads.emplace_back(stress_insert_thread<KType>, env);
        }
        if (!disable_deletes) {
            threads.emplace_back(delete_thread<KType>, env);
        }
        if (!disable_updates) {
            threads.emplace_back(update_thread<KType>, env);
        }
        if (!disable_finds) {
            threads.emplace_back(find_thread<KType>, env);
        }
    }
    // Sleeps before ending the threads
    sleep(test_len);
    env->finished.store(true);
    for (size_t i = 0; i < threads.size(); i++) {
        threads[i].join();
    }
    // Finds the number of slots that are filled
    size_t numfilled = 0;
    for (size_t i = 0; i < numkeys; i++) {
        if (env->in_table[i]) {
            numfilled++;
        }
    }
    EXPECT_EQ(numfilled, env->table.size());
    std::cout << "----------Results----------" << std::endl;
    std::cout << "Number of inserts:\t" << num_inserts.load() << std::endl;
    std::cout << "Number of deletes:\t" << num_deletes.load() << std::endl;
    std::cout << "Number of updates:\t" << num_updates.load() << std::endl;
    std::cout << "Number of finds:\t" << num_finds.load() << std::endl;
}

int main(int argc, char** argv) {
    const char* args[] = {"--power", "--thread-num", "--time", "--seed"};
    size_t* arg_vars[] = {&power, &thread_num, &test_len, &seed};
    const char* arg_help[] = {
        "The number of keys to size the table with, expressed as a power of 2",
        "The number of threads to spawn for each type of operation",
        "The number of seconds to run the test for",
        "The seed for the random number generator"
    };
    const char* flags[] = {
        "--disable-inserts", "--disable-deletes", "--disable-updates",
        "--disable-finds", "--use-strings"
    };
    bool* flag_vars[] = {
        &disable_inserts, &disable_deletes, &disable_updates,
        &disable_finds, &use_strings
    };
    const char* flag_help[] = {
        "If set, no inserts will be run",
        "If set, no deletes will be run",
        "If set, no updates will be run",
        "If set, no finds will be run",
        "If set, the key type of the map will be std::string"
    };
    parse_flags(argc, argv, "Runs a stress test on inserts, deletes, and finds",
                args, arg_vars, arg_help, sizeof(args)/sizeof(const char*),
                flags, flag_vars, flag_help, sizeof(flags)/sizeof(const char*));
    numkeys = 1U << power;

    if (use_strings) {
        auto *env = new AllEnvironment<KeyType2>;
        StressTest(env);
        delete env;
    } else {
        auto *env = new AllEnvironment<KeyType>;
        StressTest(env);
        delete env;
    }
    return main_return_value;
>>>>>>> 242b4549
}
<|MERGE_RESOLUTION|>--- conflicted
+++ resolved
@@ -1,4 +1,3 @@
-<<<<<<< HEAD
 // Tests concurrent inserts, deletes, updates, and finds. The test makes sure
 // that multiple operations are not run on the same key, so that the accuracy of
 // the operations can be verified.
@@ -25,354 +24,6 @@
 #ifndef _WIN32
 #include <unistd.h>
 #endif
-
-#include "../../src/cuckoohash_map.hh"
-#include "../test_util.hh"
-
-typedef uint32_t KeyType;
-typedef std::string KeyType2;
-typedef uint32_t ValType;
-typedef int32_t ValType2;
-
-// The number of keys to size the table with, expressed as a power of
-// 2. This can be set with the command line flag --power
-size_t power = 25;
-size_t numkeys; // Holds 2^power
-// The number of threads spawned for each type of operation. This can
-// be set with the command line flag --thread-num
-size_t thread_num = 4;
-// Whether to disable inserts or not. This can be set with the command
-// line flag --disable-inserts
-bool disable_inserts = false;
-// Whether to disable deletes or not. This can be set with the command
-// line flag --disable-deletes
-bool disable_deletes = false;
-// Whether to disable updates or not. This can be set with the command
-// line flag --disable-updates
-bool disable_updates = false;
-// Whether to disable finds or not. This can be set with the command
-// line flag --disable-finds
-bool disable_finds = false;
-// How many seconds to run the test for. This can be set with the
-// command line flag --time
-size_t test_len = 10;
-// The seed for the random number generator. If this isn't set to a
-// nonzero value with the --seed flag, the current time is used
-size_t seed = 0;
-// Whether to use strings as the key
-bool use_strings = false;
-
-std::atomic<size_t> num_inserts = ATOMIC_VAR_INIT(0);
-std::atomic<size_t> num_deletes = ATOMIC_VAR_INIT(0);
-std::atomic<size_t> num_updates = ATOMIC_VAR_INIT(0);
-std::atomic<size_t> num_finds = ATOMIC_VAR_INIT(0);
-
-template <class KType>
-class AllEnvironment {
-public:
-  AllEnvironment()
-    : table(numkeys), table2(numkeys), keys(numkeys), vals(numkeys),
-    vals2(numkeys), in_table(new bool[numkeys]), in_use(numkeys),
-    val_dist(std::numeric_limits<ValType>::min(),
-             std::numeric_limits<ValType>::max()),
-    val_dist2(std::numeric_limits<ValType2>::min(),
-              std::numeric_limits<ValType2>::max()),
-    ind_dist(0, numkeys - 1), finished(false) {
-    // Sets up the random number generator
-    if (seed == 0) {
-      seed = std::chrono::system_clock::now().time_since_epoch().count();
-    }
-    std::cout << "seed = " << seed << std::endl;
-    gen_seed = seed;
-
-    // Fills in all the vectors except vals, which will be filled
-    // in by the insertion threads.
-    for (size_t i = 0; i < numkeys; i++) {
-      keys[i] = generateKey<KType>(i);
-      in_table[i] = false;
-      in_use[i].clear();
-    }
-  }
-
-  cuckoohash_map<KType, ValType> table;
-  cuckoohash_map<KType, ValType2> table2;
-  std::vector<KType> keys;
-  std::vector<ValType> vals;
-  std::vector<ValType2> vals2;
-  std::unique_ptr<bool[]> in_table;
-  std::vector<std::atomic_flag> in_use;
-  std::uniform_int_distribution<ValType> val_dist;
-  std::uniform_int_distribution<ValType2> val_dist2;
-  std::uniform_int_distribution<size_t> ind_dist;
-  size_t gen_seed;
-  // When set to true, it signals to the threads to stop running
-  std::atomic<bool> finished;
-};
-
-template <class KType>
-void stress_insert_thread(AllEnvironment<KType> *env) {
-  std::mt19937_64 gen(env->gen_seed);
-  while (!env->finished.load()) {
-    // Pick a random number between 0 and numkeys. If that slot is
-    // not in use, lock the slot. Insert a random value into both
-    // tables. The inserts should only be successful if the key
-    // wasn't in the table. If the inserts succeeded, check that
-    // the insertion were actually successful with another find
-    // operation, and then store the values in their arrays and
-    // set in_table to true and clear in_use
-    size_t ind = env->ind_dist(gen);
-    if (!env->in_use[ind].test_and_set()) {
-      KType k = env->keys[ind];
-      ValType v = env->val_dist(gen);
-      ValType2 v2 = env->val_dist2(gen);
-      bool res = env->table.insert(k, v);
-      bool res2 = env->table2.insert(k, v2);
-      EXPECT_NE(res, env->in_table[ind]);
-      EXPECT_NE(res2, env->in_table[ind]);
-      if (res) {
-        EXPECT_EQ(v, env->table.find(k));
-        EXPECT_EQ(v2, env->table2.find(k));
-        env->vals[ind] = v;
-        env->vals2[ind] = v2;
-        env->in_table[ind] = true;
-        num_inserts.fetch_add(2, std::memory_order_relaxed);
-      }
-      env->in_use[ind].clear();
-    }
-  }
-}
-
-template <class KType>
-void delete_thread(AllEnvironment<KType> *env) {
-  std::mt19937_64 gen(env->gen_seed);
-  while (!env->finished.load()) {
-    // Run deletes on a random key, check that the deletes
-    // succeeded only if the keys were in the table. If the
-    // deletes succeeded, check that the keys are indeed not in
-    // the tables anymore, and then set in_table to false
-    size_t ind = env->ind_dist(gen);
-    if (!env->in_use[ind].test_and_set()) {
-      KType k = env->keys[ind];
-      bool res = env->table.erase(k);
-      bool res2 = env->table2.erase(k);
-      EXPECT_EQ(res, env->in_table[ind]);
-      EXPECT_EQ(res2, env->in_table[ind]);
-      if (res) {
-        ValType find_v = 0;
-        ValType2 find_v2 = 0;
-        EXPECT_FALSE(env->table.find(k, find_v));
-        EXPECT_FALSE(env->table2.find(k, find_v2));
-        env->in_table[ind] = false;
-        num_deletes.fetch_add(2, std::memory_order_relaxed);
-      }
-      env->in_use[ind].clear();
-    }
-  }
-}
-
-template <class KType>
-void update_thread(AllEnvironment<KType> *env) {
-  std::mt19937_64 gen(env->gen_seed);
-  std::uniform_int_distribution<size_t> third(0, 2);
-  auto updatefn = [](ValType& v) { v += 3; };
-  auto updatefn2 = [](ValType2& v) { v += 10; };
-  while (!env->finished.load()) {
-    // Run updates, update_fns, or upserts on a random key, check
-    // that the operations succeeded only if the keys were in the
-    // table (or that they succeeded regardless if it's an
-    // upsert). If successful, check that the keys are indeed in
-    // the table with the new value, and then set in_table to true
-    size_t ind = env->ind_dist(gen);
-    if (!env->in_use[ind].test_and_set()) {
-      KType k = env->keys[ind];
-      ValType v;
-      ValType2 v2;
-      bool res, res2;
-      switch (third(gen)) {
-      case 0:
-        // update
-        v = env->val_dist(gen);
-        v2 = env->val_dist2(gen);
-        res = env->table.update(k, v);
-        res2 = env->table2.update(k, v2);
-        EXPECT_EQ(res, env->in_table[ind]);
-        EXPECT_EQ(res2, env->in_table[ind]);
-        break;
-      case 1:
-        // update_fn
-        v = env->vals[ind];
-        v2 = env->vals2[ind];
-        updatefn(v);
-        updatefn2(v2);
-        res = env->table.update_fn(k, updatefn);
-        res2 = env->table2.update_fn(k, updatefn2);
-        EXPECT_EQ(res, env->in_table[ind]);
-        EXPECT_EQ(res2, env->in_table[ind]);
-        break;
-      case 2:
-        // upsert
-        if (env->in_table[ind]) {
-          // Then it should run updatefn
-          v = env->vals[ind];
-          v2 = env->vals2[ind];
-          updatefn(v);
-          updatefn2(v2);
-        } else {
-          // Then it should run an insert
-          v = env->val_dist(gen);
-          v2 = env->val_dist2(gen);
-        }
-        // These upserts should always succeed, so set res and res2 to
-        // true.
-        env->table.upsert(k, updatefn, v);
-        env->table2.upsert(k, updatefn2, v2);
-        res = res2 = true;
-        env->in_table[ind] = true;
-        break;
-      default:
-        throw std::logic_error("Impossible");
-      }
-      if (res) {
-        EXPECT_EQ(v, env->table.find(k));
-        EXPECT_EQ(v2, env->table2.find(k));
-        env->vals[ind] = v;
-        env->vals2[ind] = v2;
-        num_updates.fetch_add(2, std::memory_order_relaxed);
-      }
-      env->in_use[ind].clear();
-    }
-  }
-}
-
-template <class KType>
-void find_thread(AllEnvironment<KType> *env) {
-  std::mt19937_64 gen(env->gen_seed);
-  while (!env->finished.load()) {
-    // Run finds on a random key and check that the presence of
-    // the keys matches in_table
-    size_t ind = env->ind_dist(gen);
-    if (!env->in_use[ind].test_and_set()) {
-      KType k = env->keys[ind];
-      try {
-        EXPECT_EQ(env->vals[ind], env->table.find(k));
-        EXPECT_TRUE(env->in_table[ind]);
-      } catch (const std::out_of_range&) {
-        EXPECT_FALSE(env->in_table[ind]);
-      }
-      try {
-        EXPECT_EQ(env->vals2[ind], env->table2.find(k));
-        EXPECT_TRUE(env->in_table[ind]);
-      } catch (const std::out_of_range&) {
-        EXPECT_FALSE(env->in_table[ind]);
-      }
-      num_finds.fetch_add(2, std::memory_order_relaxed);
-      env->in_use[ind].clear();
-    }
-  }
-}
-
-// Spawns thread_num insert, delete, update, and find threads
-template <class KType>
-void StressTest(AllEnvironment<KType> *env) {
-  std::vector<std::thread> threads;
-  for (size_t i = 0; i < thread_num; i++) {
-    if (!disable_inserts) {
-      threads.emplace_back(stress_insert_thread<KType>, env);
-    }
-    if (!disable_deletes) {
-      threads.emplace_back(delete_thread<KType>, env);
-    }
-    if (!disable_updates) {
-      threads.emplace_back(update_thread<KType>, env);
-    }
-    if (!disable_finds) {
-      threads.emplace_back(find_thread<KType>, env);
-    }
-  }
-  // Sleeps before ending the threads
-  std::this_thread::sleep_for(std::chrono::seconds(test_len));
-  env->finished.store(true);
-  for (size_t i = 0; i < threads.size(); i++) {
-    threads[i].join();
-  }
-  // Finds the number of slots that are filled
-  size_t numfilled = 0;
-  for (size_t i = 0; i < numkeys; i++) {
-    if (env->in_table[i]) {
-      numfilled++;
-    }
-  }
-  EXPECT_EQ(numfilled, env->table.size());
-  std::cout << "----------Results----------" << std::endl;
-  std::cout << "Number of inserts:\t" << num_inserts.load() << std::endl;
-  std::cout << "Number of deletes:\t" << num_deletes.load() << std::endl;
-  std::cout << "Number of updates:\t" << num_updates.load() << std::endl;
-  std::cout << "Number of finds:\t" << num_finds.load() << std::endl;
-}
-
-int main(int argc, char** argv) {
-  const char* args[] = { "--power", "--thread-num", "--time", "--seed" };
-  size_t* arg_vars[] = { &power, &thread_num, &test_len, &seed };
-  const char* arg_help[] = {
-      "The number of keys to size the table with, expressed as a power of 2",
-      "The number of threads to spawn for each type of operation",
-      "The number of seconds to run the test for",
-      "The seed for the random number generator"
-  };
-  const char* flags[] = {
-      "--disable-inserts", "--disable-deletes", "--disable-updates",
-      "--disable-finds", "--use-strings"
-  };
-  bool* flag_vars[] = {
-      &disable_inserts, &disable_deletes, &disable_updates,
-      &disable_finds, &use_strings
-  };
-  const char* flag_help[] = {
-      "If set, no inserts will be run",
-      "If set, no deletes will be run",
-      "If set, no updates will be run",
-      "If set, no finds will be run",
-      "If set, the key type of the map will be std::string"
-  };
-  parse_flags(argc, argv, "Runs a stress test on inserts, deletes, and finds",
-              args, arg_vars, arg_help, sizeof(args) / sizeof(const char*),
-              flags, flag_vars, flag_help, sizeof(flags) / sizeof(const char*));
-  numkeys = 1U << power;
-
-  if (use_strings) {
-    auto *env = new AllEnvironment<KeyType2>;
-    StressTest(env);
-    delete env;
-  } else {
-    auto *env = new AllEnvironment<KeyType>;
-    StressTest(env);
-    delete env;
-  }
-  return main_return_value;
-=======
-// Tests concurrent inserts, deletes, updates, and finds. The test makes sure
-// that multiple operations are not run on the same key, so that the accuracy of
-// the operations can be verified.
-
-#ifdef HAVE_CONFIG_H
-#  include "config.h"
-#endif
-
-#include <algorithm>
-#include <array>
-#include <atomic>
-#include <chrono>
-#include <cstdint>
-#include <iostream>
-#include <limits>
-#include <memory>
-#include <mutex>
-#include <random>
-#include <stdexcept>
-#include <thread>
-#include <unistd.h>
-#include <utility>
-#include <vector>
 
 #include "../../src/cuckoohash_map.hh"
 #include "../test_util.hh"
@@ -638,7 +289,7 @@
         }
     }
     // Sleeps before ending the threads
-    sleep(test_len);
+    std::this_thread::sleep_for(std::chrono::seconds(test_len));
     env->finished.store(true);
     for (size_t i = 0; i < threads.size(); i++) {
         threads[i].join();
@@ -697,5 +348,4 @@
         delete env;
     }
     return main_return_value;
->>>>>>> 242b4549
-}
+}