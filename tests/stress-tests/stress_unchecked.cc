--- conflicted
+++ resolved
@@ -1,4 +1,3 @@
-<<<<<<< HEAD
 // Tests all operations and iterators concurrently. It doesn't check any
 // operation for correctness, only making sure that everything completes without
 // crashing.
@@ -77,318 +76,6 @@
 template <class KType>
 class AllEnvironment {
 public:
-  AllEnvironment() : table(numkeys), table2(numkeys), finished(false) {
-    // Sets up the random number generator
-    if (seed == 0) {
-      seed = std::chrono::system_clock::now().time_since_epoch().count();
-    }
-    std::cout << "seed = " << seed << std::endl;
-    gen_seed = seed;
-  }
-
-  cuckoohash_map<KType, ValType> table;
-  cuckoohash_map<KType, ValType2> table2;
-  size_t gen_seed;
-  std::atomic<bool> finished;
-};
-
-template <class KType>
-void stress_insert_thread(AllEnvironment<KType> *env, size_t seed) {
-  std::uniform_int_distribution<size_t> ind_dist;
-  std::uniform_int_distribution<ValType> val_dist;
-  std::uniform_int_distribution<ValType2> val_dist2;
-  std::mt19937_64 gen(seed);
-  while (!env->finished.load()) {
-    // Insert a random key into the table
-    KType k = generateKey<KType>(ind_dist(gen));
-    ValType v = val_dist(gen);
-    env->table.insert(k, v);
-    env->table2.insert(k, val_dist2(gen));
-  }
-}
-
-template <class KType>
-void delete_thread(AllEnvironment<KType> *env, size_t seed) {
-  std::uniform_int_distribution<size_t> ind_dist;
-  std::mt19937_64 gen(seed);
-  while (!env->finished.load()) {
-    // Run deletes on a random key.
-    const KType k = generateKey<KType>(ind_dist(gen));
-    env->table.erase(k);
-    env->table2.erase(k);
-  }
-}
-
-template <class KType>
-void update_thread(AllEnvironment<KType> *env, size_t seed) {
-  std::uniform_int_distribution<size_t> ind_dist;
-  std::uniform_int_distribution<ValType> val_dist;
-  std::uniform_int_distribution<ValType2> val_dist2;
-  std::uniform_int_distribution<size_t> third(0, 2);
-  std::mt19937_64 gen(seed);
-  auto updatefn = [](ValType& v) { v += 3; };
-  while (!env->finished.load()) {
-    // Run updates, update_funcs, or upserts on a random key.
-    const KType k = generateKey<KType>(ind_dist(gen));
-    switch (third(gen)) {
-    case 0:
-      // update
-      env->table.update(k, val_dist(gen));
-      env->table2.update(k, val_dist2(gen));
-      break;
-    case 1:
-      // update_fn
-      env->table.update_fn(k, updatefn);
-      env->table2.update_fn(
-        k, [](ValType2& v) { v += 10; });
-      break;
-    case 2:
-      env->table.upsert(k, updatefn, val_dist(gen));
-      env->table2.upsert(
-        k, [](ValType2& v) { v -= 50; },
-        val_dist2(gen));
-    }
-  }
-}
-
-template <class KType>
-void find_thread(AllEnvironment<KType> *env, size_t seed) {
-  std::uniform_int_distribution<size_t> ind_dist;
-  std::mt19937_64 gen(seed);
-  ValType v;
-  while (!env->finished.load()) {
-    // Run finds on a random key.
-    const KType k = generateKey<KType>(ind_dist(gen));
-    env->table.find(k, v);
-    try {
-      env->table2.find(k);
-    } catch (...) {}
-  }
-}
-
-template <class KType>
-void resize_thread(AllEnvironment<KType> *env, size_t seed) {
-  std::mt19937_64 gen(seed);
-  // Resizes at a random time
-  const size_t sleep_time = gen() % test_len;
-  std::this_thread::sleep_for(std::chrono::seconds(sleep_time));
-  if (env->finished.load()) {
-    return;
-  }
-  const size_t hashpower = env->table2.hashpower();
-  if (gen() & 1) {
-    env->table.rehash(hashpower + 1);
-    env->table.rehash(hashpower / 2);
-  } else {
-    env->table2.reserve((1U << (hashpower + 1)) * DEFAULT_SLOT_PER_BUCKET);
-    env->table2.reserve((1U << hashpower) * DEFAULT_SLOT_PER_BUCKET);
-  }
-}
-
-template <class KType>
-void iterator_thread(AllEnvironment<KType> *env, size_t seed) {
-  std::mt19937_64 gen(seed);
-  // Runs an iteration operation at a random time
-  const size_t sleep_time = gen() % test_len;
-  std::this_thread::sleep_for(std::chrono::seconds(sleep_time));
-  if (env->finished.load()) {
-    return;
-  }
-  auto lt = env->table2.lock_table();
-  for (auto& item : lt) {
-    if (gen() & 1) {
-      item.second++;
-    }
-  }
-}
-
-template <class KType>
-void misc_thread(AllEnvironment<KType> *env) {
-  // Runs all the misc functions
-  std::mt19937_64 gen(seed);
-  while (!env->finished.load()) {
-    env->table.size();
-    env->table.empty();
-    env->table.bucket_count();
-    env->table.load_factor();
-    env->table.hash_function();
-    env->table.key_eq();
-  }
-}
-
-template <class KType>
-void clear_thread(AllEnvironment<KType> *env, size_t seed) {
-  std::mt19937_64 gen(seed);
-  // Runs a clear operation at a random time
-  const size_t sleep_time = gen() % test_len;
-  std::this_thread::sleep_for(std::chrono::seconds(sleep_time));
-  if (env->finished.load()) {
-    return;
-  }
-  env->table.clear();
-}
-
-// Spawns thread_num threads for each type of operation
-template <class KType>
-void StressTest(AllEnvironment<KType> *env) {
-  std::vector<std::thread> threads;
-  for (size_t i = 0; i < thread_num; i++) {
-    if (!disable_inserts) {
-      threads.emplace_back(stress_insert_thread<KType>, env,
-                           env->gen_seed++);
-    }
-    if (!disable_deletes) {
-      threads.emplace_back(delete_thread<KType>, env, env->gen_seed++);
-    }
-    if (!disable_updates) {
-      threads.emplace_back(update_thread<KType>, env, env->gen_seed++);
-    }
-    if (!disable_finds) {
-      threads.emplace_back(find_thread<KType>, env, env->gen_seed++);
-    }
-    if (!disable_resizes) {
-      threads.emplace_back(resize_thread<KType>, env, env->gen_seed++);
-    }
-    if (!disable_iterators) {
-      threads.emplace_back(iterator_thread<KType>, env, env->gen_seed++);
-    }
-    if (!disable_misc) {
-      threads.emplace_back(misc_thread<KType>, env);
-    }
-    if (!disable_clears) {
-      threads.emplace_back(clear_thread<KType>, env, env->gen_seed++);
-    }
-  }
-  // Sleeps before ending the threads
-  std::this_thread::sleep_for(std::chrono::seconds(test_len));
-  env->finished.store(true);
-  for (size_t i = 0; i < threads.size(); i++) {
-    threads[i].join();
-  }
-  std::cout << "----------Results----------" << std::endl;
-  std::cout << "Final size:\t" << env->table.size() << std::endl;
-  std::cout << "Final load factor:\t" << env->table.load_factor() << std::endl;
-}
-
-int main(int argc, char** argv) {
-  const char* args[] = { "--power", "--thread-num", "--time", "--seed" };
-  size_t* arg_vars[] = { &power, &thread_num, &test_len, &seed };
-  const char* arg_help[] = {
-      "The number of keys to size the table with, expressed as a power of 2",
-      "The number of threads to spawn for each type of operation",
-      "The number of seconds to run the test for",
-      "The seed for the random number generator"
-  };
-  const char* flags[] = {
-      "--disable-inserts", "--disable-deletes", "--disable-updates",
-      "--disable-finds", "--disable-resizes", "--disable-iterators",
-      "--disable-misc", "--disable-clears", "--use-strings"
-  };
-  bool* flag_vars[] = { &disable_inserts, &disable_deletes, &disable_updates,
-                       &disable_finds, &disable_resizes, &disable_iterators,
-                       &disable_misc, &disable_clears, &use_strings };
-  const char* flag_help[] = {
-      "If set, no inserts will be run",
-      "If set, no deletes will be run",
-      "If set, no updates will be run",
-      "If set, no finds will be run",
-      "If set, no resize operations will be run",
-      "If set, no iterator operations will be run",
-      "If set, no misc functions will be run",
-      "If set, no clears will be run",
-      "If set, the key type of the map will be std::string"
-  };
-  parse_flags(argc, argv, "Runs a stress test on inserts, deletes, and finds",
-              args, arg_vars, arg_help, sizeof(args) / sizeof(const char*),
-              flags, flag_vars, flag_help, sizeof(flags) / sizeof(const char*));
-  numkeys = 1U << power;
-
-  if (use_strings) {
-    auto *env = new AllEnvironment<KeyType2>;
-    StressTest(env);
-    delete env;
-  } else {
-    auto *env = new AllEnvironment<KeyType>;
-    StressTest(env);
-    delete env;
-  }
-  return main_return_value;
-=======
-// Tests all operations and iterators concurrently. It doesn't check any
-// operation for correctness, only making sure that everything completes without
-// crashing.
-
-#ifdef HAVE_CONFIG_H
-#  include "config.h"
-#endif
-
-#include <algorithm>
-#include <array>
-#include <atomic>
-#include <chrono>
-#include <iostream>
-#include <limits>
-#include <memory>
-#include <mutex>
-#include <random>
-#include <stdint.h>
-#include <thread>
-#include <unistd.h>
-#include <utility>
-#include <vector>
-
-#include "../../src/cuckoohash_config.hh"
-#include "../../src/cuckoohash_map.hh"
-#include "../test_util.hh"
-
-typedef uint32_t KeyType;
-typedef std::string KeyType2;
-typedef uint32_t ValType;
-typedef int32_t ValType2;
-
-// The number of keys to size the table with, expressed as a power of
-// 2. This can be set with the command line flag --power
-size_t power = 24;
-size_t numkeys; // Holds 2^power
-// The number of threads spawned for each type of operation. This can
-// be set with the command line flag --thread-num
-size_t thread_num = 4;
-// Whether to disable inserts or not. This can be set with the command
-// line flag --disable-inserts
-bool disable_inserts = false;
-// Whether to disable deletes or not. This can be set with the command
-// line flag --disable-deletes
-bool disable_deletes = false;
-// Whether to disable updates or not. This can be set with the command
-// line flag --disable-updates
-bool disable_updates = false;
-// Whether to disable finds or not. This can be set with the command
-// line flag --disable-finds
-bool disable_finds = false;
-// Whether to disable resizes operations or not. This can be set with
-// the command line flag --disable-resizes
-bool disable_resizes = false;
-// Whether to disable iterator operations or not. This can be set with
-// the command line flag --disable-iterators
-bool disable_iterators = false;
-// Whether to disable statistic operations or not. This can be set with
-// the command line flag --disable-misc
-bool disable_misc = false;
-// Whether to disable clear operations or not. This can be set with
-// the command line flag --disable-clears
-bool disable_clears = false;
-// How many seconds to run the test for. This can be set with the
-// command line flag --time
-size_t test_len = 10;
-// The seed for the random number generator. If this isn't set to a
-// nonzero value with the --seed flag, the current time is used
-size_t seed = 0;
-// Whether to use strings as the key
-bool use_strings = false;
-
-template <class KType>
-class AllEnvironment {
-public:
     AllEnvironment() : table(numkeys), table2(numkeys), finished(false) {
         // Sets up the random number generator
         if (seed == 0) {
@@ -483,7 +170,7 @@
     std::mt19937_64 gen(seed);
     // Resizes at a random time
     const size_t sleep_time = gen() % test_len;
-    sleep(sleep_time);
+  std::this_thread::sleep_for(std::chrono::seconds(sleep_time));
     if (env->finished.load()) {
         return;
     }
@@ -502,7 +189,7 @@
     std::mt19937_64 gen(seed);
     // Runs an iteration operation at a random time
     const size_t sleep_time = gen() % test_len;
-    sleep(sleep_time);
+  std::this_thread::sleep_for(std::chrono::seconds(sleep_time));
     if (env->finished.load()) {
         return;
     }
@@ -533,7 +220,7 @@
     std::mt19937_64 gen(seed);
     // Runs a clear operation at a random time
     const size_t sleep_time = gen() % test_len;
-    sleep(sleep_time);
+  std::this_thread::sleep_for(std::chrono::seconds(sleep_time));
     if (env->finished.load()) {
         return;
     }
@@ -572,7 +259,7 @@
         }
     }
     // Sleeps before ending the threads
-    sleep(test_len);
+    std::this_thread::sleep_for(std::chrono::seconds(test_len));
     env->finished.store(true);
     for (size_t i = 0; i < threads.size(); i++) {
         threads[i].join();
@@ -625,5 +312,4 @@
         delete env;
     }
     return main_return_value;
->>>>>>> 242b4549
-}
+}