<<<<<<< HEAD
// Tests the throughput (queries/sec) of only inserts between a specific load
// range in a partially-filled table

#ifdef HAVE_CONFIG_H
#  include "config.h"
#endif

#include <algorithm>
#include <array>
#include <atomic>
#include <chrono>
#include <iostream>
#include <limits>
#include <memory>
#include <mutex>
#include <random>
#include <stdint.h>
#ifdef _WIN32
#include <time.h>
//#include <Windows.h>
//#include <Winbase.h>
#else
#include <sys/time.h>
#include <unistd.h>
#endif
#include <thread>
#include <utility>
#include <vector>

#include "../../src/cuckoohash_map.hh"
#include "../test_util.hh"

#include "chrono.h"

typedef uint32_t KeyType;
typedef std::string KeyType2;
typedef uint32_t ValType;

// The number of keys to size the table with, expressed as a power of
// 2. This can be set with the command line flag --power
size_t power = 25;
// The initial capacity of the table, expressed as a power of 2. If 0, the table
// is initialized to the number of keys. This can be set with the command line
// flag --table-capacity
size_t table_capacity = 0;
// The number of threads spawned for inserts. This can be set with the
// command line flag --thread-num
unsigned concurentThreadsSupported = std::thread::hardware_concurrency();
size_t thread_num = static_cast<size_t>(concurentThreadsSupported);
// The load factor to fill the table up to before testing throughput.
// This can be set with the command line flag --begin-load.
size_t begin_load = 0;
// The maximum load factor to fill the table up to when testing
// throughput. This can be set with the command line flag
// --end-load.
size_t end_load = 90;
// The seed which the random number generator uses. This can be set
// with the command line flag --seed
size_t seed = 0;
// Whether to use strings as the key
bool use_strings = false;

template <class T>
class InsertEnvironment {
  typedef typename T::key_type KType;
public:
  InsertEnvironment()
    : numkeys(1U << power),
    table(table_capacity ? table_capacity : numkeys), keys(numkeys) {
    // Sets up the random number generator
    if (seed == 0) {
      seed = std::chrono::system_clock::now().time_since_epoch().count();
    }
    std::cout << "seed = " << seed << std::endl;
    gen.seed(seed);

    // We fill the keys array with integers between numkeys and
    // 2*numkeys, shuffled randomly
    keys[0] = numkeys;
    for (size_t i = 1; i < numkeys; i++) {
      const size_t swapind = gen() % i;
      keys[i] = keys[swapind];
      keys[swapind] = generateKey<KType>(i + numkeys);
    }

    // We prefill the table to begin_load with thread_num threads,
    // giving each thread enough keys to insert
    std::vector<std::thread> threads;
    size_t keys_per_thread = numkeys * (begin_load / 100.0) / thread_num;
    for (size_t i = 0; i < thread_num; i++) {
      threads.emplace_back(insert_thread<T>::func, std::ref(table),
                           keys.begin() + i*keys_per_thread,
                           keys.begin() + (i + 1)*keys_per_thread);
    }
    for (size_t i = 0; i < threads.size(); i++) {
      threads[i].join();
    }

    init_size = table.size();
    ASSERT_TRUE(init_size == keys_per_thread * thread_num);

    std::cout << "Table with capacity " << numkeys <<
      " prefilled to a load factor of " << begin_load << "%" << std::endl;
  }

  size_t numkeys;
  T table;
  std::vector<KType> keys;
  std::mt19937_64 gen;
  size_t init_size;
};

template <class T>
void InsertThroughputTest(InsertEnvironment<T> *env) {
  std::vector<std::thread> threads;
  size_t keys_per_thread = env->numkeys * ((end_load - begin_load) / 100.0) /
    thread_num;
  chronowrap::Chronometer chrono;
  chrono.GetTime();
  for (size_t i = 0; i < thread_num; i++) {
    threads.emplace_back(
      insert_thread<T>::func, std::ref(env->table),
      env->keys.begin() + (i*keys_per_thread) + env->init_size,
      env->keys.begin() + ((i + 1)*keys_per_thread) + env->init_size);
  }
  for (size_t i = 0; i < threads.size(); i++) {
    threads[i].join();
  }
  chrono.StopTime();
  double elapsed_time = chrono.GetElapsedTime();
  size_t num_inserts = env->table.size() - env->init_size;
  // Reports the results
  std::cout << "----------Results----------" << std::endl;
  std::cout << "Final load factor:\t" << end_load << "%" << std::endl;
  std::cout << "Number of inserts:\t" << num_inserts << std::endl;
  std::cout << "Time elapsed:\t" << elapsed_time << " seconds"
    << std::endl;
  std::cout << "Throughput: " << std::fixed
    << (double)num_inserts / elapsed_time
    << " inserts/sec" << std::endl;
}

int main(int argc, char** argv) {
  if (thread_num == 0) {
#ifdef _WIN32
    //SYSTEM_INFO sysinfo;
    //GetSystemInfo(&sysinfo);
    //thread_num = sysinfo.dwNumberOfProcessors;
#else
    thread_num = sysconf(_SC_NPROCESSORS_ONLN);
#endif
  }

  const char* args[] = { "--power", "--table-capacity", "--thread-num",
                        "--begin-load", "--end-load", "--seed" };
  size_t* arg_vars[] = { &power, &table_capacity, &thread_num, &begin_load,
                        &end_load, &seed };
  const char* arg_help[] = {
      "The number of keys to size the table with, expressed as a power of 2",
      "The initial capacity of the table, expressed as a power of 2. "
      "If 0, the table is initialized to the number of keys",
      "The number of threads to spawn for each type of operation",
      "The load factor to fill the table up to before testing throughput",
      "The maximum load factor to fill the table up to when testing "
      "throughput",
      "The seed used by the random number generator"
  };
  const char* flags[] = { "--use-strings" };
  bool* flag_vars[] = { &use_strings };
  const char* flag_help[] = {
      "If set, the key type of the map will be std::string"
  };
  parse_flags(argc, argv, "A benchmark for inserts", args, arg_vars, arg_help,
              sizeof(args) / sizeof(const char*), flags, flag_vars, flag_help,
              sizeof(flags) / sizeof(const char*));

  if (begin_load >= 100) {
    std::cerr << "--begin-load must be between 0 and 99" << std::endl;
    exit(1);
  } else if (begin_load >= end_load) {
    std::cerr << "--end-load must be greater than --begin-load"
      << std::endl;
    exit(1);
  }

  if (use_strings) {
    auto *env = new InsertEnvironment<cuckoohash_map<KeyType2, ValType>>;
    InsertThroughputTest(env);
    delete env;
  } else {
    auto *env = new InsertEnvironment<cuckoohash_map<KeyType, ValType>>;
    InsertThroughputTest(env);
    delete env;
  }
  return main_return_value;
=======
// Tests the throughput (queries/sec) of only inserts between a specific load
// range in a partially-filled table

#ifdef HAVE_CONFIG_H
#  include "config.h"
#endif

#include <algorithm>
#include <array>
#include <atomic>
#include <chrono>
#include <iostream>
#include <limits>
#include <memory>
#include <mutex>
#include <random>
#include <stdint.h>
#include <sys/time.h>
#include <thread>
#include <unistd.h>
#include <utility>
#include <vector>

#include "../../src/cuckoohash_map.hh"
#include "../test_util.hh"

typedef uint32_t KeyType;
typedef std::string KeyType2;
typedef uint32_t ValType;

// The number of keys to size the table with, expressed as a power of
// 2. This can be set with the command line flag --power
size_t power = 25;
// The initial capacity of the table, expressed as a power of 2. If 0, the table
// is initialized to the number of keys. This can be set with the command line
// flag --table-capacity
size_t table_capacity = 0;
// The number of threads spawned for inserts. This can be set with the
// command line flag --thread-num
size_t thread_num = sysconf(_SC_NPROCESSORS_ONLN);
// The load factor to fill the table up to before testing throughput.
// This can be set with the command line flag --begin-load.
size_t begin_load = 0;
// The maximum load factor to fill the table up to when testing
// throughput. This can be set with the command line flag
// --end-load.
size_t end_load = 90;
// The seed which the random number generator uses. This can be set
// with the command line flag --seed
size_t seed = 0;
// Whether to use strings as the key
bool use_strings = false;

template <class T>
class InsertEnvironment {
    typedef typename T::key_type KType;
public:
    InsertEnvironment()
        : numkeys(1U << power),
          table(table_capacity ? table_capacity : numkeys), keys(numkeys) {
        // Sets up the random number generator
        if (seed == 0) {
            seed = std::chrono::system_clock::now().time_since_epoch().count();
        }
        std::cout << "seed = " << seed << std::endl;
        gen.seed(seed);

        // We fill the keys array with integers between numkeys and
        // 2*numkeys, shuffled randomly
        keys[0] = numkeys;
        for (size_t i = 1; i < numkeys; i++) {
            const size_t swapind = gen() % i;
            keys[i] = keys[swapind];
            keys[swapind] = generateKey<KType>(i+numkeys);
        }

        // We prefill the table to begin_load with thread_num threads,
        // giving each thread enough keys to insert
        std::vector<std::thread> threads;
        size_t keys_per_thread = numkeys * (begin_load / 100.0) / thread_num;
        for (size_t i = 0; i < thread_num; i++) {
            threads.emplace_back(insert_thread<T>::func, std::ref(table),
                                 keys.begin()+i*keys_per_thread,
                                 keys.begin()+(i+1)*keys_per_thread);
        }
        for (size_t i = 0; i < threads.size(); i++) {
            threads[i].join();
        }

        init_size = table.size();
        ASSERT_TRUE(init_size == keys_per_thread * thread_num);

        std::cout << "Table with capacity " << numkeys <<
            " prefilled to a load factor of " << begin_load << "%" << std::endl;
    }

    size_t numkeys;
    T table;
    std::vector<KType> keys;
    std::mt19937_64 gen;
    size_t init_size;
};

template <class T>
void InsertThroughputTest(InsertEnvironment<T> *env) {
    std::vector<std::thread> threads;
    size_t keys_per_thread = env->numkeys * ((end_load-begin_load) / 100.0) /
        thread_num;
    timeval t1, t2;
    gettimeofday(&t1, NULL);
    for (size_t i = 0; i < thread_num; i++) {
        threads.emplace_back(
            insert_thread<T>::func, std::ref(env->table),
            env->keys.begin()+(i*keys_per_thread)+env->init_size,
            env->keys.begin()+((i+1)*keys_per_thread)+env->init_size);
    }
    for (size_t i = 0; i < threads.size(); i++) {
        threads[i].join();
    }
    gettimeofday(&t2, NULL);
    double elapsed_time = (t2.tv_sec - t1.tv_sec) * 1000.0; // sec to ms
    elapsed_time += (t2.tv_usec - t1.tv_usec) / 1000.0; // us to ms
    size_t num_inserts = env->table.size() - env->init_size;
    // Reports the results
    std::cout << "----------Results----------" << std::endl;
    std::cout << "Final load factor:\t" << end_load << "%" << std::endl;
    std::cout << "Number of inserts:\t" << num_inserts << std::endl;
    std::cout << "Time elapsed:\t" << elapsed_time/1000 << " seconds"
              << std::endl;
    std::cout << "Throughput: " << std::fixed
              << (double)num_inserts / (elapsed_time/1000)
              << " inserts/sec" << std::endl;
}

int main(int argc, char** argv) {
    const char* args[] = {"--power", "--table-capacity", "--thread-num",
                          "--begin-load", "--end-load", "--seed"};
    size_t* arg_vars[] = {&power, &table_capacity, &thread_num, &begin_load,
                          &end_load, &seed};
    const char* arg_help[] = {
        "The number of keys to size the table with, expressed as a power of 2",
        "The initial capacity of the table, expressed as a power of 2. "
        "If 0, the table is initialized to the number of keys",
        "The number of threads to spawn for each type of operation",
        "The load factor to fill the table up to before testing throughput",
        "The maximum load factor to fill the table up to when testing "
        "throughput",
        "The seed used by the random number generator"
    };
    const char* flags[] = {"--use-strings"};
    bool* flag_vars[] = {&use_strings};
    const char* flag_help[] = {
        "If set, the key type of the map will be std::string"
    };
    parse_flags(argc, argv, "A benchmark for inserts", args, arg_vars, arg_help,
                sizeof(args)/sizeof(const char*), flags, flag_vars, flag_help,
                sizeof(flags)/sizeof(const char*));

    if (begin_load >= 100) {
        std::cerr << "--begin-load must be between 0 and 99" << std::endl;
        exit(1);
    } else if (begin_load >= end_load) {
        std::cerr << "--end-load must be greater than --begin-load"
                  << std::endl;
        exit(1);
    }

    if (use_strings) {
        auto *env = new InsertEnvironment<cuckoohash_map<KeyType2, ValType>>;
        InsertThroughputTest(env);
        delete env;
    } else {
        auto *env = new InsertEnvironment<cuckoohash_map<KeyType, ValType>>;
        InsertThroughputTest(env);
        delete env;
    }
    return main_return_value;
>>>>>>> 242b4549
}
<|MERGE_RESOLUTION|>--- conflicted
+++ resolved
@@ -1,4 +1,3 @@
-<<<<<<< HEAD
 // Tests the throughput (queries/sec) of only inserts between a specific load
 // range in a partially-filled table
 
@@ -48,193 +47,6 @@
 // command line flag --thread-num
 unsigned concurentThreadsSupported = std::thread::hardware_concurrency();
 size_t thread_num = static_cast<size_t>(concurentThreadsSupported);
-// The load factor to fill the table up to before testing throughput.
-// This can be set with the command line flag --begin-load.
-size_t begin_load = 0;
-// The maximum load factor to fill the table up to when testing
-// throughput. This can be set with the command line flag
-// --end-load.
-size_t end_load = 90;
-// The seed which the random number generator uses. This can be set
-// with the command line flag --seed
-size_t seed = 0;
-// Whether to use strings as the key
-bool use_strings = false;
-
-template <class T>
-class InsertEnvironment {
-  typedef typename T::key_type KType;
-public:
-  InsertEnvironment()
-    : numkeys(1U << power),
-    table(table_capacity ? table_capacity : numkeys), keys(numkeys) {
-    // Sets up the random number generator
-    if (seed == 0) {
-      seed = std::chrono::system_clock::now().time_since_epoch().count();
-    }
-    std::cout << "seed = " << seed << std::endl;
-    gen.seed(seed);
-
-    // We fill the keys array with integers between numkeys and
-    // 2*numkeys, shuffled randomly
-    keys[0] = numkeys;
-    for (size_t i = 1; i < numkeys; i++) {
-      const size_t swapind = gen() % i;
-      keys[i] = keys[swapind];
-      keys[swapind] = generateKey<KType>(i + numkeys);
-    }
-
-    // We prefill the table to begin_load with thread_num threads,
-    // giving each thread enough keys to insert
-    std::vector<std::thread> threads;
-    size_t keys_per_thread = numkeys * (begin_load / 100.0) / thread_num;
-    for (size_t i = 0; i < thread_num; i++) {
-      threads.emplace_back(insert_thread<T>::func, std::ref(table),
-                           keys.begin() + i*keys_per_thread,
-                           keys.begin() + (i + 1)*keys_per_thread);
-    }
-    for (size_t i = 0; i < threads.size(); i++) {
-      threads[i].join();
-    }
-
-    init_size = table.size();
-    ASSERT_TRUE(init_size == keys_per_thread * thread_num);
-
-    std::cout << "Table with capacity " << numkeys <<
-      " prefilled to a load factor of " << begin_load << "%" << std::endl;
-  }
-
-  size_t numkeys;
-  T table;
-  std::vector<KType> keys;
-  std::mt19937_64 gen;
-  size_t init_size;
-};
-
-template <class T>
-void InsertThroughputTest(InsertEnvironment<T> *env) {
-  std::vector<std::thread> threads;
-  size_t keys_per_thread = env->numkeys * ((end_load - begin_load) / 100.0) /
-    thread_num;
-  chronowrap::Chronometer chrono;
-  chrono.GetTime();
-  for (size_t i = 0; i < thread_num; i++) {
-    threads.emplace_back(
-      insert_thread<T>::func, std::ref(env->table),
-      env->keys.begin() + (i*keys_per_thread) + env->init_size,
-      env->keys.begin() + ((i + 1)*keys_per_thread) + env->init_size);
-  }
-  for (size_t i = 0; i < threads.size(); i++) {
-    threads[i].join();
-  }
-  chrono.StopTime();
-  double elapsed_time = chrono.GetElapsedTime();
-  size_t num_inserts = env->table.size() - env->init_size;
-  // Reports the results
-  std::cout << "----------Results----------" << std::endl;
-  std::cout << "Final load factor:\t" << end_load << "%" << std::endl;
-  std::cout << "Number of inserts:\t" << num_inserts << std::endl;
-  std::cout << "Time elapsed:\t" << elapsed_time << " seconds"
-    << std::endl;
-  std::cout << "Throughput: " << std::fixed
-    << (double)num_inserts / elapsed_time
-    << " inserts/sec" << std::endl;
-}
-
-int main(int argc, char** argv) {
-  if (thread_num == 0) {
-#ifdef _WIN32
-    //SYSTEM_INFO sysinfo;
-    //GetSystemInfo(&sysinfo);
-    //thread_num = sysinfo.dwNumberOfProcessors;
-#else
-    thread_num = sysconf(_SC_NPROCESSORS_ONLN);
-#endif
-  }
-
-  const char* args[] = { "--power", "--table-capacity", "--thread-num",
-                        "--begin-load", "--end-load", "--seed" };
-  size_t* arg_vars[] = { &power, &table_capacity, &thread_num, &begin_load,
-                        &end_load, &seed };
-  const char* arg_help[] = {
-      "The number of keys to size the table with, expressed as a power of 2",
-      "The initial capacity of the table, expressed as a power of 2. "
-      "If 0, the table is initialized to the number of keys",
-      "The number of threads to spawn for each type of operation",
-      "The load factor to fill the table up to before testing throughput",
-      "The maximum load factor to fill the table up to when testing "
-      "throughput",
-      "The seed used by the random number generator"
-  };
-  const char* flags[] = { "--use-strings" };
-  bool* flag_vars[] = { &use_strings };
-  const char* flag_help[] = {
-      "If set, the key type of the map will be std::string"
-  };
-  parse_flags(argc, argv, "A benchmark for inserts", args, arg_vars, arg_help,
-              sizeof(args) / sizeof(const char*), flags, flag_vars, flag_help,
-              sizeof(flags) / sizeof(const char*));
-
-  if (begin_load >= 100) {
-    std::cerr << "--begin-load must be between 0 and 99" << std::endl;
-    exit(1);
-  } else if (begin_load >= end_load) {
-    std::cerr << "--end-load must be greater than --begin-load"
-      << std::endl;
-    exit(1);
-  }
-
-  if (use_strings) {
-    auto *env = new InsertEnvironment<cuckoohash_map<KeyType2, ValType>>;
-    InsertThroughputTest(env);
-    delete env;
-  } else {
-    auto *env = new InsertEnvironment<cuckoohash_map<KeyType, ValType>>;
-    InsertThroughputTest(env);
-    delete env;
-  }
-  return main_return_value;
-=======
-// Tests the throughput (queries/sec) of only inserts between a specific load
-// range in a partially-filled table
-
-#ifdef HAVE_CONFIG_H
-#  include "config.h"
-#endif
-
-#include <algorithm>
-#include <array>
-#include <atomic>
-#include <chrono>
-#include <iostream>
-#include <limits>
-#include <memory>
-#include <mutex>
-#include <random>
-#include <stdint.h>
-#include <sys/time.h>
-#include <thread>
-#include <unistd.h>
-#include <utility>
-#include <vector>
-
-#include "../../src/cuckoohash_map.hh"
-#include "../test_util.hh"
-
-typedef uint32_t KeyType;
-typedef std::string KeyType2;
-typedef uint32_t ValType;
-
-// The number of keys to size the table with, expressed as a power of
-// 2. This can be set with the command line flag --power
-size_t power = 25;
-// The initial capacity of the table, expressed as a power of 2. If 0, the table
-// is initialized to the number of keys. This can be set with the command line
-// flag --table-capacity
-size_t table_capacity = 0;
-// The number of threads spawned for inserts. This can be set with the
-// command line flag --thread-num
-size_t thread_num = sysconf(_SC_NPROCESSORS_ONLN);
 // The load factor to fill the table up to before testing throughput.
 // This can be set with the command line flag --begin-load.
 size_t begin_load = 0;
@@ -303,8 +115,8 @@
     std::vector<std::thread> threads;
     size_t keys_per_thread = env->numkeys * ((end_load-begin_load) / 100.0) /
         thread_num;
-    timeval t1, t2;
-    gettimeofday(&t1, NULL);
+    chronowrap::Chronometer chrono;
+    chrono.GetTime();
     for (size_t i = 0; i < thread_num; i++) {
         threads.emplace_back(
             insert_thread<T>::func, std::ref(env->table),
@@ -314,26 +126,35 @@
     for (size_t i = 0; i < threads.size(); i++) {
         threads[i].join();
     }
-    gettimeofday(&t2, NULL);
-    double elapsed_time = (t2.tv_sec - t1.tv_sec) * 1000.0; // sec to ms
-    elapsed_time += (t2.tv_usec - t1.tv_usec) / 1000.0; // us to ms
+    chrono.StopTime();
+    double elapsed_time = chrono.GetElapsedTime();
     size_t num_inserts = env->table.size() - env->init_size;
     // Reports the results
     std::cout << "----------Results----------" << std::endl;
     std::cout << "Final load factor:\t" << end_load << "%" << std::endl;
     std::cout << "Number of inserts:\t" << num_inserts << std::endl;
-    std::cout << "Time elapsed:\t" << elapsed_time/1000 << " seconds"
+    std::cout << "Time elapsed:\t" << elapsed_time << " seconds"
               << std::endl;
     std::cout << "Throughput: " << std::fixed
-              << (double)num_inserts / (elapsed_time/1000)
+    << (double)num_inserts / elapsed_time
               << " inserts/sec" << std::endl;
 }
 
 int main(int argc, char** argv) {
-    const char* args[] = {"--power", "--table-capacity", "--thread-num",
-                          "--begin-load", "--end-load", "--seed"};
-    size_t* arg_vars[] = {&power, &table_capacity, &thread_num, &begin_load,
-                          &end_load, &seed};
+    if (thread_num == 0) {
+#ifdef _WIN32
+        //SYSTEM_INFO sysinfo;
+        //GetSystemInfo(&sysinfo);
+        //thread_num = sysinfo.dwNumberOfProcessors;
+#else
+        thread_num = sysconf(_SC_NPROCESSORS_ONLN);
+#endif
+    }
+
+    const char* args[] = { "--power", "--table-capacity", "--thread-num",
+                        "--begin-load", "--end-load", "--seed" };
+    size_t* arg_vars[] = { &power, &table_capacity, &thread_num, &begin_load,
+                        &end_load, &seed };
     const char* arg_help[] = {
         "The number of keys to size the table with, expressed as a power of 2",
         "The initial capacity of the table, expressed as a power of 2. "
@@ -372,5 +193,4 @@
         delete env;
     }
     return main_return_value;
->>>>>>> 242b4549
-}
+}